### Tempfiles ###
.devcontainer/.features.temp.dockerfile

### VS Code ###
# We actually want to sync this
# .vscode/

### Mac OS ###
.DS_Store

### R ###
.RData
.Rhistory
<<<<<<< HEAD
external/R/doc/manual/*.html
external/R/doc/NEWS.pdf
=======

### clangd ###
.cache
>>>>>>> 7c8b1cec
<|MERGE_RESOLUTION|>--- conflicted
+++ resolved
@@ -11,11 +11,8 @@
 ### R ###
 .RData
 .Rhistory
-<<<<<<< HEAD
 external/R/doc/manual/*.html
 external/R/doc/NEWS.pdf
-=======
 
 ### clangd ###
-.cache
->>>>>>> 7c8b1cec
+.cache