### Tempfiles ###
.devcontainer/.features.temp.dockerfile

### VS Code ###
# We actually want to sync this
# .vscode/

### Mac OS ###
.DS_Store

### R ###
.RData
.Rhistory
<<<<<<< HEAD
external/R/doc/manual/*.html
external/R/doc/NEWS.pdf
=======
..Rcheck
>>>>>>> 1cc9a166

### C ###
.cache
.gdb_history
compile_commands.json
*.so
*.o

### IntelliJ IDEA ###
/.idea/uiDesigner.xml<|MERGE_RESOLUTION|>--- conflicted
+++ resolved
@@ -11,12 +11,9 @@
 ### R ###
 .RData
 .Rhistory
-<<<<<<< HEAD
 external/R/doc/manual/*.html
 external/R/doc/NEWS.pdf
-=======
 ..Rcheck
->>>>>>> 1cc9a166
 
 ### C ###
 .cache
