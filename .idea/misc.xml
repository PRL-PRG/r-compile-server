--- conflicted
+++ resolved
@@ -57,11 +57,7 @@
       </value>
     </option>
   </component>
-<<<<<<< HEAD
   <component name="ProjectRootManager" version="2" languageLevel="JDK_23" project-jdk-name="temurin-22 (2)" project-jdk-type="JavaSDK">
-=======
-  <component name="ProjectRootManager" version="2" languageLevel="JDK_23" project-jdk-name="22 (4)" project-jdk-type="JavaSDK">
->>>>>>> 2a6d11b5
     <output url="file://$PROJECT_DIR$/out" />
   </component>
 </project>