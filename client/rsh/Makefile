# Saner makefile
MAKEFLAGS += --no-builtin-rules

LLVM_LIB := $(shell llvm-config-17 --libfiles)
BEAR := $(shell command -v bear 2> /dev/null)

BASE_DIR = $(realpath $(dir $(abspath $(lastword $(MAKEFILE_LIST))))/../..)
RSH_HOME = $(BASE_DIR)/client/rsh
R_HOME ?= $(BASE_DIR)/external/R
R := $(R_HOME)/bin/R --slave --no-restore
LLVM_R := LD_PRELOAD=$(LLVM_LIB) $(R)

CRAN_MIRROR ?= https://cloud.r-project.org
PKG_INSTALL_TASKS ?= 4

.PHONY: all
all: install test benchmark

.PHONY: clean
clean:
	-rm -f rsh*tar.gz
	-rm -fr rsh.Rcheck
	-rm -rf src/*.so
	-find src -name '*.o' -delete

.PHONY: build
build:
	$(LLVM_R) CMD build .

.PHONY: install
install:
	$(LLVM_R) CMD INSTALL --install-tests --use-LTO .

.PHONY: setup
.ONESHELL:
setup:
	$(R) <<-'EOF'
	d <- read.dcf("$(RSH_HOME)/DESCRIPTION");
	pkgs <- strsplit(gsub("\n", " ", d[1,"Suggests"]), ",\\s*")[[1]];
	pkgs <- gsub(" \\(.*\\)", "", pkgs);
	to_install <- setdiff(pkgs, rownames(installed.packages()));
	if (length(to_install)) {
	  install.packages(to_install, Ncpus=$(PKG_INSTALL_TASKS), repos="$(CRAN_MIRROR)")
	}
	EOF

.PHONY: compile_commands.json
compile_commands.json:
	$(BEAR) -- $(MAKE) clean install

TEST_DIR = $(RSH_HOME)/tests
TEST_R = R_PROFILE_USER=$(TEST_DIR)/Rprofile.site $(LLVM_R) -f
TXT_BOLD = \033[1m
TXT_NORM = \033[0m
TXT_GREEN = \033[0;32m
TXT_RED = \033[0;31m

.PHONY: test
test:
	@for file in $(TEST_DIR)/*.R; do \
		test=$$(basename $$file); \
		echo "$(TXT_BOLD)┌──── $$test ...$(TXT_NORM)"; \
		cmd="$(TEST_R) $$file;"; \
		echo $$cmd; \
		eval "$$cmd"; \
		exit=$$?; \
		echo -n "$(TXT_BOLD)└──── $$test: "; \
	  if [ $$exit -eq 0 ]; then \
			echo "$(TXT_GREEN)OK$(TXT_NORM)"; \
		else \
		echo "$(TXT_RED)FAIL$(NO_NORM) $$exit$(TXT_NORM)"; \
		fi; \
	done

BENCH_ITER ?= 15

BENCH_DIR = $(RSH_HOME)/inst/benchmarks
BENCH_NAME ?= $(shell echo "$$(date +'%Y%m%d-%H%M%S')-$$(git rev-parse --short HEAD)")
BENCH_OUT_DIR := $(shell echo "$$(pwd)/benchmark-results")/$(BENCH_NAME)
BENCH_R = R_PROFILE_USER=$(BENCH_DIR)/Rprofile.site $(LLVM_R) -f
OPTS ?= --rsh
FILTER ?=

.PHONY: benchmark
benchmark:
	@total=0; failed=0; failed_tests=""; \
	for file in $$(find $(BENCH_DIR) -mindepth 2 -name "*$(FILTER)*.R"); do \
		test=$$(basename $$file); \
		total=$$((total + 1)); \
		echo "$(TXT_BOLD)┌──── $$test ...$(TXT_NORM)"; \
<<<<<<< HEAD
		cmd="$(BENCH_R) $(BENCH_DIR)/harness.R --args --output-dir $(BENCH_OUT_DIR) $(OPTS) $${file%.*}"; \
=======
		cmd="$(BENCH_R) $(BENCH_DIR)/harness.R --args --runs $(BENCH_ITER) --output-dir $(BENCH_OUT_DIR) $(OPTS) $${file%.*}"; \
>>>>>>> 0c381668
		echo $$cmd; \
		eval "$$cmd"; \
		exit=$$?; \
		echo -n "$(TXT_BOLD)└──── $$test: "; \
<<<<<<< HEAD
		if [ $$exit -eq 0 ]; then \
=======
	  if [ $$exit -eq 0 ]; then \
>>>>>>> 0c381668
			echo "$(TXT_GREEN)OK$(TXT_NORM) (output in $(BENCH_OUT_DIR)/$${test%.*}.csv)"; \
		else \
			echo "$(TXT_RED)FAIL$(NO_NORM) $$exit$(TXT_NORM)"; \
			failed=$$((failed + 1)); \
			failed_tests="$$failed_tests $$test"; \
		fi; \
<<<<<<< HEAD
	done; \
	echo "$(TXT_BOLD)========================================$(TXT_NORM)"; \
	echo "$(TXT_BOLD)Total tests: $$total$(TXT_NORM)"; \
	echo "$(TXT_BOLD)Failed: $$failed$(TXT_NORM)"; \
	if [ $$failed -gt 0 ]; then \
		echo "$(TXT_BOLD)Failed tests:$(TXT_RED)$$failed_tests$(TXT_NORM)"; \
	fi
	$(LLVM_R) -f $(BENCH_DIR)/benchmark.R --args save $(BENCH_OUT_DIR)/benchmarks.csv $(BENCH_OUT_DIR)
=======
	done
	$(R) -f $(BENCH_DIR)/benchmark.R --args save $(BENCH_OUT_DIR)/benchmarks.csv $(BENCH_OUT_DIR)
>>>>>>> 0c381668

.PHONY: benchmark-baseline
benchmark-baseline:
	$(MAKE) benchmark OPTS=--bc BENCH_NAME=baseline
<|MERGE_RESOLUTION|>--- conflicted
+++ resolved
@@ -88,27 +88,18 @@
 		test=$$(basename $$file); \
 		total=$$((total + 1)); \
 		echo "$(TXT_BOLD)┌──── $$test ...$(TXT_NORM)"; \
-<<<<<<< HEAD
-		cmd="$(BENCH_R) $(BENCH_DIR)/harness.R --args --output-dir $(BENCH_OUT_DIR) $(OPTS) $${file%.*}"; \
-=======
 		cmd="$(BENCH_R) $(BENCH_DIR)/harness.R --args --runs $(BENCH_ITER) --output-dir $(BENCH_OUT_DIR) $(OPTS) $${file%.*}"; \
->>>>>>> 0c381668
 		echo $$cmd; \
 		eval "$$cmd"; \
 		exit=$$?; \
 		echo -n "$(TXT_BOLD)└──── $$test: "; \
-<<<<<<< HEAD
 		if [ $$exit -eq 0 ]; then \
-=======
-	  if [ $$exit -eq 0 ]; then \
->>>>>>> 0c381668
 			echo "$(TXT_GREEN)OK$(TXT_NORM) (output in $(BENCH_OUT_DIR)/$${test%.*}.csv)"; \
 		else \
 			echo "$(TXT_RED)FAIL$(NO_NORM) $$exit$(TXT_NORM)"; \
 			failed=$$((failed + 1)); \
 			failed_tests="$$failed_tests $$test"; \
 		fi; \
-<<<<<<< HEAD
 	done; \
 	echo "$(TXT_BOLD)========================================$(TXT_NORM)"; \
 	echo "$(TXT_BOLD)Total tests: $$total$(TXT_NORM)"; \
@@ -117,10 +108,6 @@
 		echo "$(TXT_BOLD)Failed tests:$(TXT_RED)$$failed_tests$(TXT_NORM)"; \
 	fi
 	$(LLVM_R) -f $(BENCH_DIR)/benchmark.R --args save $(BENCH_OUT_DIR)/benchmarks.csv $(BENCH_OUT_DIR)
-=======
-	done
-	$(R) -f $(BENCH_DIR)/benchmark.R --args save $(BENCH_OUT_DIR)/benchmarks.csv $(BENCH_OUT_DIR)
->>>>>>> 0c381668
 
 .PHONY: benchmark-baseline
 benchmark-baseline:
