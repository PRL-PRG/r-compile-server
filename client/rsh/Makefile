--- conflicted
+++ resolved
@@ -26,12 +26,6 @@
 	$(LLVM_R) CMD INSTALL --install-tests --use-LTO .
 
 setup:
-<<<<<<< HEAD
-	$(BEAR) -- $(MAKE) clean install
-
-test:
-	LD_PRELOAD=$(LLVM_LIB) ../../external/R/bin/R -f test6.R
-=======
 	$(R) -e 'install.packages(c("microbenchmark", "tinytests"), repos="https://cloud.r-project.org", Ncpus=4)'
 	$(BEAR) -- $(MAKE) install
 
@@ -42,4 +36,6 @@
 
 benchmark:
 	$(LLVM_R) -f inst/benchmarks/simple/harness.R --args super-while $(BENCH_ITER) 2000000
->>>>>>> 1cc9a166
+
+test6:
+	$(LLVM_R) -f test6.R