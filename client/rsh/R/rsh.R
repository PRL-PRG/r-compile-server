## usethis namespace: start
#' @importFrom compiler cmpfun
## usethis namespace: end
NULL

# save the original compiler::cmpfun
.gnur_cmpfun <- compiler::cmpfun

# Because of the ORC JIT we need all the native symbols registered globally
# (as RTLD_GLOBAL) so the ORC linker can find them. Unfortunatelly, R does
# not provide a way to instruct the namespace loader to load pass the
# local = FALSE flag to dyn.load. This is a workaround in which we
# manually load the shared object and register all the symbols in the
# rsh namespace.
#
# Note: this only works as long as there is no useDynLib directive in
# the NAMESPACE file.
.onLoad <- function(libname, pkgname) {
<<<<<<< HEAD
  # TODO: it would be great to make this go away and initialize this in C
  .Call(C_initialize)
  init_client("0.0.0.0", 8980L)
}

#' Initialize the Rsh client
#'
#' @param address IP address of the server
#' @param port port of the server
#' @export
init_client <- function(address="0.0.0.0", port=8980L) {
  .Call(C_init_client, address, port, installed.packages()[,1])
}
=======
  so <- library.dynam("rsh", pkgname, lib.loc=.libPaths(), local=FALSE)
  symbols <- getDLLRegisteredRoutines(so, addNames=FALSE)
  env <- getNamespace(pkgname)
  lapply(symbols,
    function(type) {
      lapply(type,
        function(sym) {
          var_name <- paste0("C_", sym$name)
          env[[var_name]] <- sym
        }
      )
    }
  )
>>>>>>> 1cc9a166

  .Call(C_initialize)
}

#' Activate the Rsh JIT
#'
#' @export
rsh_jit_enable <- function() {
    rsh_override_cmpfun(rsh_cmpfun)
}

#' Deactivate the Rsh JIT
#'
#' @export
rsh_jit_disable <- function() {
    rsh_override_cmpfun(.gnur_cmpfun)
}

#' Compile given closure
#'
#' It compiles the given closure and changes it inplace.
#'
#' @param f closure to be compiled
#' @param options list of BC2C compiler options
#' @export
<<<<<<< HEAD
rsh_compile <- function(f, name, opt_level = rsh_bc2c_opt_level(), tier = "optimized") {
  if (missing(name)) {
    name <- as.character(substitute(f))
  }
  invisible(.Call(C_compile_fun, f, name, as.integer(opt_level), tier))
=======
rsh_compile <- function(f, options) {
  if (missing(options)) {
    options <- list()
  }
  if (!is.list(options)) {
    stop("options must be a list")
  }

  # FIXME: this does not work, we need to find the closure in the an environment
  if (is.null(options$name)) {
    options$name <- as.character(substitute(f))
  }

  invisible(.Call(C_compile, f, options))
>>>>>>> 1cc9a166
}

#' Compile given closure
#'
#' It makes a copy the given closure and compiles it.
#'
#' @param f closure to be compiled
#' @param options list of GNU R bytecode compiler options
#' @return compiled closure
#' @export
rsh_cmpfun <- function(f, options) {
  o <- list()

  if (!missing(options) && is.list(options)) {
    if (!is.null(options$optimize)) {
      o$cc_opt <- as.integer(options$optimize)
      o$bc_opt <- o$cc_opt
    }
  }

  # FIXME: this does not work, we need to find the closure in the an environment
  o$name <- as.character(substitute(f))
  o$inplace <- FALSE

  rsh_compile(f, o)
}

#' Check if the closure is natively compiled
#'
#' @param f closure to be checked
#' @return TRUE if the closure is compiled, FALSE otherwise
#' @export
is_compiled <- function(f) {
  .Call(C_is_compiled, f)
}

rsh_override_cmpfun <- function(f) {
  compiler_ns <- getNamespace("compiler")
  unlockBinding("cmpfun", compiler_ns)
  compiler_ns$cmpfun <- f
  lockBinding("cmpfun", compiler_ns)
}
<|MERGE_RESOLUTION|>--- conflicted
+++ resolved
@@ -16,21 +16,6 @@
 # Note: this only works as long as there is no useDynLib directive in
 # the NAMESPACE file.
 .onLoad <- function(libname, pkgname) {
-<<<<<<< HEAD
-  # TODO: it would be great to make this go away and initialize this in C
-  .Call(C_initialize)
-  init_client("0.0.0.0", 8980L)
-}
-
-#' Initialize the Rsh client
-#'
-#' @param address IP address of the server
-#' @param port port of the server
-#' @export
-init_client <- function(address="0.0.0.0", port=8980L) {
-  .Call(C_init_client, address, port, installed.packages()[,1])
-}
-=======
   so <- library.dynam("rsh", pkgname, lib.loc=.libPaths(), local=FALSE)
   symbols <- getDLLRegisteredRoutines(so, addNames=FALSE)
   env <- getNamespace(pkgname)
@@ -44,9 +29,18 @@
       )
     }
   )
->>>>>>> 1cc9a166
 
   .Call(C_initialize)
+  init_client("0.0.0.0", 8980L)
+}
+
+#' Initialize the Rsh client
+#'
+#' @param address IP address of the server
+#' @param port port of the server
+#' @export
+init_client <- function(address="0.0.0.0", port=8980L) {
+  .Call(C_init_client, address, port, installed.packages()[,1])
 }
 
 #' Activate the Rsh JIT
@@ -70,13 +64,6 @@
 #' @param f closure to be compiled
 #' @param options list of BC2C compiler options
 #' @export
-<<<<<<< HEAD
-rsh_compile <- function(f, name, opt_level = rsh_bc2c_opt_level(), tier = "optimized") {
-  if (missing(name)) {
-    name <- as.character(substitute(f))
-  }
-  invisible(.Call(C_compile_fun, f, name, as.integer(opt_level), tier))
-=======
 rsh_compile <- function(f, options) {
   if (missing(options)) {
     options <- list()
@@ -91,7 +78,6 @@
   }
 
   invisible(.Call(C_compile, f, options))
->>>>>>> 1cc9a166
 }
 
 #' Compile given closure
