#ifndef RUNTIME_H
#define RUNTIME_H

// THIS HEADER NEEDS TO BE A C-compatible HEADER
// IT IS USED BY THE SERVER COMPILER

// MAKE SURE Rinternals.h is not listed!
#include "runtime_internals.h"
#include <limits.h>
#include <math.h>
#include <stdint.h>
#include <stdlib.h>

typedef int32_t i32;
typedef uint64_t u64;
typedef uint32_t u32;

// LINKING MODEL
// -------------

// The code linking to this header can run in two modes:
// 1. as a standalone executable (shared library) that uses just the R runtime
//    which is used in tests
// 2. as a part of the Rsh package, loaded by the ORC JIT
//
// In the first case all the runtime functions are part of one translation unit.
// All of them should be static and depending on the NDEBUG state also inline.
//
// In the second case, only the Rsh instructions should be inlined and the rest
// should be linked to.
#ifdef RSH_TESTS
#define JIT_DECL
#define JIT_DEF
#else
#define JIT_DECL extern
#define JIT_DEF
#endif

// PERFORMANCE COUNTERS
// --------------------

#ifdef RSH_PC
typedef struct {
  // number of times the slow path of Rsh_arith has been taken
  u32 slow_arith;
  // number of times the slow path of Rsh_math1 has been taken
  u32 slow_math1;
  // number of times the slow path of Rsh_unary has been taken
  u32 slow_unary;
  // number of times the slow path of Rsh_relop has been taken
  u32 slow_relop;
  // number of times the slow path of Rsh_*_subset has been taken
  u32 slow_subset;
  // number of times the slow path of Rsh_*_subassign has been taken
  u32 slow_subassign;
  // number of times the Rsh_*_subset operation dispatched
  u32 dispatched_subset;
  // number of times the Rsh_*_subassign operation dispatched
  u32 dispatched_subassign;
  // number of new ISQ values
  u32 isq;
  // number of ISQ loops
  u32 isq_for;
} Rsh_PerfCounters;

#ifndef RSH_TESTS
// the global performance counters
JIT_DECL Rsh_PerfCounters Rsh_GPC;
#endif

#define RSH_PC_INC(m) Rsh_GPC.m++
#else
#define RSH_PC_INC(m)
#endif

#define X_MATH1_OPS                                                            \
  X(sqrt, SQRT_OP, Sqrt)                                                       \
  X(exp, EXP_OP, Exp)

#define X_ARITH_OPS                                                            \
  X(+, ADD_OP, Add)                                                            \
  X(-, SUB_OP, Sub)                                                            \
  X(*, MUL_OP, Mul)                                                            \
  X(/, DIV_OP, Div)                                                            \
  X(^, EXPT_OP, Expt)

#define X_REL_OPS                                                              \
  X(==, EQ_OP, Eq)                                                             \
  X(!=, NE_OP, Ne)                                                             \
  X(<, LT_OP, Lt)                                                              \
  X(<=, LE_OP, Le)                                                             \
  X(>, GT_OP, Gt)                                                              \
  X(>=, GE_OP, Ge)

#define X_UNARY_OPS                                                            \
  X(+, UPLUS_OP, UPlus)                                                        \
  X(-, UMINUS_OP, UMinus)

#define X_LOGIC2_OPS                                                           \
  X(&, AND_OP, And)                                                            \
  X(|, OR_OP, Or)

// X(name, idx as in math1, C function name)
#define X_MATH1_EXT_OPS                                                        \
  X(floor, 0, floor)                                                           \
  X(ceiling, 1, ceil)                                                          \
  X(sign, 2, sign)                                                             \
  X(expm1, 3, expm1)                                                           \
  X(log1p, 4, log1p)                                                           \
  X(cos, 5, cos)                                                               \
  X(sin, 6, sin)                                                               \
  X(tan, 7, tan)                                                               \
  X(acos, 8, acos)                                                             \
  X(asin, 9, asin)                                                             \
  X(atan, 10, atan)                                                            \
  X(cosh, 11, cosh)                                                            \
  X(sinh, 12, sinh)                                                            \
  X(tanh, 13, tanh)                                                            \
  X(acosh, 14, acosh)                                                          \
  X(asinh, 15, asinh)                                                          \
  X(atanh, 16, atanh)                                                          \
  X(lgamma, 17, lgammafn)                                                      \
  X(gamma, 18, gammafn)                                                        \
  X(digamma, 19, digamma)                                                      \
  X(trigamma, 20, trigamma)                                                    \
  X(cospi, 21, cospi)                                                          \
  X(sinpi, 22, sinpi)                                                          \
  X(tanpi, 23, Rtanpi)

typedef double (*Rsh_Math1Fun)(double);

#define X(a, b, c) b,
typedef enum { X_ARITH_OPS } RshArithOp;
typedef enum { X_REL_OPS } RshRelOp;
typedef enum { X_MATH1_OPS } RshMath1Op;
typedef enum { X_UNARY_OPS } RshUnaryOp;
typedef enum { X_LOGIC2_OPS } RshLogic2Op;
#undef X

// while a little cumbersome, it allows us to keep everything just
// in the header file, simplifying the standalone (test) mode.
#ifdef RSH_TESTS
#define X(a, b, c) NULL,
SEXP R_ARITH_OPS[] = {X_ARITH_OPS};
SEXP R_ARITH_OP_SYMS[] = {X_ARITH_OPS};
SEXP R_REL_OPS[] = {X_REL_OPS};
SEXP R_REL_OP_SYMS[] = {X_REL_OPS};

SEXP R_MATH1_OPS[] = {X_MATH1_OPS};
SEXP R_UNARY_OPS[] = {X_UNARY_OPS};
SEXP R_UNARY_OP_SYMS[] = {X_UNARY_OPS};
SEXP R_LOGIC2_OPS[] = {X_LOGIC2_OPS};

SEXP R_MATH1_EXT_OPS[] = {X_MATH1_EXT_OPS};
SEXP R_MATH1_EXT_SYMS[] = {X_MATH1_EXT_OPS};
Rsh_Math1Fun R_MATH1_EXT_FUNS[] = {X_MATH1_EXT_OPS};
#undef X
#else
extern SEXP R_ARITH_OPS[];
extern SEXP R_ARITH_OP_SYMS[];
extern SEXP R_REL_OPS[];
extern SEXP R_REL_OP_SYMS[];

extern SEXP R_MATH1_OPS[];
extern SEXP R_UNARY_OPS[];
extern SEXP R_UNARY_OP_SYMS[];
extern SEXP R_LOGIC2_OPS[];

extern SEXP R_MATH1_EXT_OPS[];
extern SEXP R_MATH1_EXT_SYMS[];
extern Rsh_Math1Fun R_MATH1_EXT_FUNS[];
#endif

#define RSH_R_SYMBOLS                                                          \
  X([, Rsh_Subset)                                                        \
  X([[, Rsh_Subset2)                                                      \
  X(value, Rsh_Value)                                                     \
  X([<-, Rsh_Subassign)                                                   \
  X([[<-, Rsh_Subassign2)                                                 \
  X(.External2, Rsh_DotExternal2)                                         \
  X(*tmp*, Rsh_Tmpval)                                                    \
  X(:, Rsh_Colon)                                                         \
  X(seq_along, Rsh_SeqAlong)                                              \
  X(seq_len, Rsh_SeqLen)                                                  \
  X(log, Rsh_Log)

#ifndef RSH_TESTS
#define X(a, b)                                                                \
  extern SEXP b##Sym;                                                          \
  extern SEXP b##Op;

RSH_R_SYMBOLS
#undef X
#endif

// VALUE REPRESENTATION
// --------------------

typedef R_bcstack_t Value;

// Accessors

#ifdef ASSERTS
#define RSH_CHK_VAL_TYPE(v, t)                                                 \
  if ((v).tag != (t))                                                          \
    Rf_error("Expected unboxed: %d, got: %d", (t), (v).tag);
#else
#define RSH_CHK_VAL_TYPE(v, t)
#endif

static INLINE int VAL_INT(Value v) {
  RSH_CHK_VAL_TYPE(v, INTSXP);
  return (v).u.ival;
}

static INLINE double VAL_DBL(Value v) {
  RSH_CHK_VAL_TYPE(v, REALSXP);
  return (v).u.dval;
}

static INLINE SEXP VAL_SXP(Value v) {
#ifdef ASSERTS
  if ((v).tag != 0) {
    Rf_error("Expected a SEXP, got unboxed: %d", (v).tag);
  }
#endif
  return (v).u.sxpval;
}

// Type checkers

#define VAL_IS_INT(v) ((v).tag == INTSXP)
#define VAL_IS_INT_NOT_NA(v) (VAL_IS_INT(v) && VAL_INT(v) != NA_INTEGER)
#define VAL_IS_DBL(v) ((v).tag == REALSXP)
#define VAL_IS_DBL_NOT_NAN(v) VAL_IS_DBL(v) && !ISNAN(VAL_DBL(v))
#define VAL_IS_LGL(v) ((v).tag == LGLSXP)
#define VAL_IS_LGL_NOT_NA(v) (VAL_IS_LGL(v) && VAL_INT(v) != NA_LOGICAL)
#define VAL_IS_SXP(v) ((v).tag == 0)
#define VAL_IS_ISQ(v) ((v).tag == ISQSXP)

// Unchecked constructors

#define SET_INT_VAL(target, value)                                             \
  do {                                                                         \
    Value *__node__ = (target);                                                \
    __node__->tag = INTSXP;                                                    \
    __node__->u.ival = (value);                                                \
  } while (0);

#define SET_DBL_VAL(target, value)                                             \
  do {                                                                         \
    Value *__node__ = (target);                                                \
    __node__->tag = REALSXP;                                                   \
    __node__->u.dval = (value);                                                \
  } while (0);

#define SET_LGL_VAL(target, value)                                             \
  do {                                                                         \
    Value *__node__ = (target);                                                \
    __node__->tag = LGLSXP;                                                    \
    __node__->u.ival = (value);                                                \
  } while (0);

#define SET_SXP_VAL(target, value)                                             \
  do {                                                                         \
    Value *__node__ = (target);                                                \
    __node__->tag = 0;                                                         \
    __node__->u.sxpval = (value);                                              \
  } while (0);

#define SET_VAL(target, sexp)                                                  \
  {                                                                            \
    if (IS_SCALAR(sexp, REALSXP)) {                                            \
      SET_DBL_VAL(target, REAL(sexp)[0]);                                      \
    } else if (IS_SCALAR(sexp, INTSXP)) {                                      \
      SET_INT_VAL(target, INTEGER(sexp)[0]);                                   \
    } else if (IS_SCALAR(sexp, LGLSXP)) {                                      \
      SET_LGL_VAL(target, INTEGER(sexp)[0]);                                   \
    } else {                                                                   \
      SET_SXP_VAL(target, sexp);                                               \
    }                                                                          \
  }

#define ISQSXP 9999

// FIXME: remove
#define VAL_TAG(v) ((v).tag)

// Checked accessors

// TODO: can we share this bcell expand?
// TODO: rename
static INLINE SEXP val_as_sexp(Value v) {
  switch (v.tag) {
  case REALSXP:
    return Rf_ScalarReal(VAL_DBL(v));
  case INTSXP:
    return Rf_ScalarInteger(VAL_INT(v));
  case LGLSXP:
    return Rf_ScalarLogical(VAL_INT(v));
  case ISQSXP: {
    int *seqinfo = INTEGER(VAL_SXP(v));
    return R_compact_intrange(seqinfo[0], seqinfo[1]);
  }
  default:
    return VAL_SXP(v);
  }
}

// FIXME: we do not need to set it to R_NilValue
//  it would not be bad to set it to some sentinel when in ASSERT
#define PUSH_VAL(n)                                                            \
  do {                                                                         \
    int __n__ = (n);                                                           \
    if (R_BCNodeStackTop + __n__ > R_BCNodeStackEnd) {                         \
      nodeStackOverflow();                                                     \
    }                                                                          \
    while (__n__-- > 0) {                                                      \
      SET_SXP_VAL(R_BCNodeStackTop++, R_NilValue);                             \
    }                                                                          \
  } while (0)

#define POP_VAL(n)                                                             \
  do {                                                                         \
    R_BCNodeStackTop -= (n);                                                   \
  } while (0)

#define GET_VAL(i) (R_BCNodeStackTop - (i))

// BINDING CELLS (bcell) implementation
// ------------------------------------
//
// A binding cell is a hack that R BC interpreter uses to gain some performance
// in the number of environment lookups for GETVAR and SETVAR. It also help
// with scalar doubles, intergers and logicals. The problem with R BNDCELLs is
// that its implementation is private, scattered over buch of files. Bringing
// it over is not easy as it brings a whole bunch of other stuff.
//
// Essentially a binding cell is a LISTSXP pointing to the frame in which the
// binding is stored. The CAR of the cell is the value of the binding
// (BCellVal). The tag of the cell identifies whether it is a scalar or a full
// SEXP. The BCELL_TAG(cell) is one of: - REALSXP, INTSXP, LGLSXP for scalars -
// 0 for any other type The BCELL_VAL(cell) is the value of the binding.

typedef SEXP BCell;
typedef union {
  SEXP sxpval;
  double dval;
  int ival;
} BCellVal;

#define BCELL_IS_UNBOUND(v) (BCELL_TAG(v) == 0 && CAR0(v) == R_UnboundValue)
#define BCELL_TAG(cell) ((cell)->sxpinfo.extra)
#define BCELL_TAG_SET(cell, tag) BCELL_TAG(cell) = tag
#define BCELL_VAL(cell) ((cell) != R_NilValue ? CAR(cell) : R_UnboundValue)
#define BCELL_DVAL(v) ((R_bndval_t *)&CAR0(v))->dval
#define BCELL_IVAL(v) ((R_bndval_t *)&CAR0(v))->ival
#define BCELL_LVAL(v) ((R_bndval_t *)&CAR0(v))->ival

#define BCELL_DVAL_SET(cell, dval) (BCELL_DVAL(cell) = (dval))
#define BCELL_IVAL_SET(cell, ival) (BCELL_IVAL(cell) = (ival))
#define BCELL_LVAL_SET(cell, lval) (BCELL_LVAL(cell) = (lval))

#define BCELL_TAG_WR(v) (BINDING_IS_LOCKED(v) ? 0 : BCELL_TAG(v))
#define BCELL_WRITABLE(v)                                                      \
  (v != R_NilValue && !BINDING_IS_LOCKED(v) && !IS_ACTIVE_BINDING(v))

#define BCELL_INIT(cell, type)                                                 \
  do {                                                                         \
    if (BCELL_TAG(cell) == 0) {                                                \
      SETCAR(cell, R_NilValue);                                                \
    }                                                                          \
    BCELL_TAG_SET(cell, type);                                                 \
    SET_MISSING(cell, 0);                                                      \
  } while (0)

#define BCELL_DVAL_NEW(cell, val)                                              \
  do {                                                                         \
    BCELL_INIT(cell, REALSXP);                                                 \
    BCELL_DVAL_SET(cell, val);                                                 \
  } while (0)

#define BCELL_IVAL_NEW(cell, val)                                              \
  do {                                                                         \
    BCELL_INIT(cell, INTSXP);                                                  \
    BCELL_IVAL_SET(cell, val);                                                 \
  } while (0)

#define BCELL_LVAL_NEW(cell, val)                                              \
  do {                                                                         \
    BCELL_INIT(cell, LGLSXP);                                                  \
    BCELL_LVAL_SET(cell, val);                                                 \
  } while (0)

#define BCELL_TAG_CLEAR(cell)                                                  \
  do {                                                                         \
    if (BCELL_TAG(cell)) {                                                     \
      CAR0(cell) = R_NilValue;                                                 \
      BCELL_TAG_SET(cell, 0);                                                  \
    }                                                                          \
  } while (0)

// This is different from the R implementation:
//   do { \
//     BCELL_TAG_CLEAR(cell); \
//     SETCAR(cell, val); \
//   } while (0)
// but looking at the code, the SETCAR clears the tag anyway
#define BCELL_SET(cell, val) SETCAR(cell, val)

static INLINE void bcell_expand(BCell b) {
  int typetag = BCELL_TAG(b);
  if (typetag) {
    SEXP val;
    BCellVal vv;
    vv.sxpval = CAR0(b);
    switch (typetag) {
    case REALSXP:
      PROTECT(b);
      val = Rf_ScalarReal(vv.dval);
      BCELL_SET(b, val);
      INCREMENT_NAMED(val);
      UNPROTECT(1);
      break;
    case INTSXP:
      PROTECT(b);
      val = Rf_ScalarInteger(vv.ival);
      BCELL_SET(b, val);
      INCREMENT_NAMED(val);
      UNPROTECT(1);
      break;
    case LGLSXP:
      PROTECT(b);
      val = Rf_ScalarLogical(vv.ival);
      BCELL_SET(b, val);
      INCREMENT_NAMED(val);
      UNPROTECT(1);
      break;
    }
  }
}

#define IS_USER_DATABASE(rho)                                                  \
  (OBJECT((rho)) && Rf_inherits((rho), "UserDefinedDatabase"))

// Returns a binding cell or R_UnboundValue if the symbol is not bound
static INLINE BCell bcell_get(SEXP symbol, SEXP rho) {
  if (rho == R_BaseEnv || rho == R_BaseNamespace || IS_USER_DATABASE(rho)) {
    return R_NilValue;
  } else {
    R_varloc_t loc = R_findVarLocInFrame(rho, symbol);
    SEXP cell = loc.cell;

    if (cell == NULL || cell == R_UnboundValue) {
      return R_UnboundValue;
    } else if (TYPEOF(cell) == SYMSXP) {
      return SYMVALUE(cell);
    } else {
      // FIXME: shouldn't this be BINDING_VALUE? (cf. envir.c:956)
      return cell;
    }
  }
}

static INLINE SEXP bcell_get_cache(SEXP symbol, SEXP rho, BCell *cache) {
  if (TAG(*cache) == symbol && !BCELL_IS_UNBOUND(*cache)) {
    return *cache;
  } else {
    SEXP ncell = bcell_get(symbol, rho);
    if (ncell != R_UnboundValue) {
      *cache = ncell;
    } else if (*cache != R_NilValue && BCELL_IS_UNBOUND(*cache)) {
      *cache = R_NilValue;
    }
    return ncell;
  }
}

static INLINE SEXP bcell_value(SEXP cell) {
  if (cell == R_UnboundValue) {
    return R_UnboundValue;
  } else if (BCELL_TAG(cell)) {
    bcell_expand(cell);
    return CAR0(cell);
  } else if (cell != R_NilValue && !IS_ACTIVE_BINDING(cell)) {
    return CAR0(cell);
  } else {
    return R_UnboundValue;
  }
}

static INLINE Rboolean bcell_set_value(BCell cell, SEXP value) {
  if (cell != R_NilValue && !BINDING_IS_LOCKED(cell) &&
      !IS_ACTIVE_BINDING(cell)) {
    if (BNDCELL_TAG(cell) || CAR(cell) != value) {
      BCELL_SET(cell, value);
      if (MISSING(cell)) {
        SET_MISSING(cell, 0);
      }
    }
    return TRUE;
  } else {
    return FALSE;
  }
}

// CONSTANTS

// FIXME: use the SCALA_ macros
#define Rsh_const(env, idx) ((SEXP *)STDVEC_DATAPTR((env)))[(idx)]

// CLOSURE REPRESENTATION
// ----------------------
//
// Closure (CLOSXP) whose budy is a BCODESXP are compiled into C functions.
// At runtime, these closures are represented as regular R closures with
// BCODESXP body containing code that calls a trampoline functions which in turn
// calls the compiled C function.
//
// Each closure has the same body:
//
// .External2(Rsh_call_trampoline, <fun>, <c_cp>)
//
// <fun> the EXTERNALPTR of the compiled C function
// <c_cp> the C constant pool (c_cp) used by the compiled C function
//
// The trampoline extracts these two elements from the extra pool entry and
// calls the function using the environment passed to the .External2 call.
//
// The C functions have the following signature (Rsh_closure):
//
// SEXP compiled_function(SEXP rho, SEXP c_cp)
//
// where rho is the environment created for the call of the function (passed
// from .External2), and c_cp the C constant pool.

typedef SEXP (*Rsh_closure)(SEXP, SEXP);

// RUNTIME CONSTANTS
// -----------------

JIT_DECL Value *Rsh_NilValue;
JIT_DECL Value *Rsh_UnboundValue;
JIT_DECL SEXP NOT_OP;
JIT_DECL SEXP LOG_OP;
JIT_DECL SEXP BC2C_CALL_TRAMPOLINE_SXP;

#ifdef RSH_TESTS
#include "runtime_impl.h"
#else
JIT_DECL SEXP Rsh_initialize_runtime(void);
JIT_DECL SEXP Rsh_call_trampoline(SEXP call, SEXP op, SEXP args, SEXP rho);
JIT_DECL SEXP Rsh_pc_get(void);
JIT_DECL SEXP Rsh_pc_reset(void);
JIT_DECL SEXP create_wrapper_body(SEXP body, SEXP fun_ptr, SEXP c_cp);
#endif

#define BCELL_INLINE(cell, v)                                                  \
  do {                                                                         \
    if (BCELL_WRITABLE(cell)) {                                                \
      switch (TYPEOF(v)) {                                                     \
      case REALSXP:                                                            \
        if (XLENGTH((v)) == 1) {                                               \
          BCELL_DVAL_NEW(cell, REAL(v)[0]);                                    \
        }                                                                      \
        break;                                                                 \
      case INTSXP:                                                             \
        if (XLENGTH((v)) == 1) {                                               \
          BCELL_IVAL_NEW(cell, INTEGER(v)[0]);                                 \
        }                                                                      \
        break;                                                                 \
      case LGLSXP:                                                             \
        if (XLENGTH((v)) == 1) {                                               \
          BCELL_LVAL_NEW(cell, INTEGER(v)[0]);                                 \
        }                                                                      \
        break;                                                                 \
      }                                                                        \
    }                                                                          \
  } while (0)

// UTILITIES
// ---------

#define INIT_CALL_FRAME(head, tail)                                            \
  SET_SXP_VAL(head, R_NilValue);                                               \
  SET_SXP_VAL(tail, R_NilValue);

static INLINE R_xlen_t as_index(Value v) {
  switch (VAL_TAG(v)) {
  case INTSXP: {
    int i = VAL_INT(v);
    if (i != NA_INTEGER) {
      return i;
    }
    break;
  }
  case REALSXP: {
    double i = VAL_DBL(v);
    if (!ISNAN(i) && i > 0 && i <= R_XLEN_T_MAX) {
      return (R_xlen_t)i;
    }
    break;
  }
  case LGLSXP:
    break;
  default: {
    SEXP i = VAL_SXP(v);
    if (IS_SCALAR(i, INTSXP)) {
      int j = SCALAR_IVAL(i);
      if (j != NA_INTEGER) {
        return j;
      }
    } else if (IS_SCALAR(i, REALSXP)) {
      double j = SCALAR_DVAL(i);
      if (!ISNAN(j) && j > 0 && j <= R_XLEN_T_MAX) {
        return (R_xlen_t)j;
      }
    }
  }
  }
  return -1;
}

static INLINE R_xlen_t Rsh_compute_index(SEXP dim, Value *ix, int rank) {
  if (rank != LENGTH(dim)) {
    return -1;
  }

  int *idim = INTEGER(dim);
  R_xlen_t mul = 1;
  R_xlen_t k = 0;

  for (int i = 0; i < rank; i++) {
    R_xlen_t j = as_index(*(ix + i)) - 1;

    if (j < 0 || j >= idim[i]) {
      return -1;
    }

    k += mul * j;
    mul *= idim[i];
  }

  return k;
}

static INLINE SEXP Rsh_append_values_to_args(Value *vals, int n, SEXP args) {
  Value *p = vals + n - 1;

  // We are building the argument list from the back so we need to procted the
  // individual cell. Instead of PROTECT/UNPROTECT calls, we can use the BC
  // stack.
  PUSH_VAL(1);
  Value *protect = GET_VAL(1);
  SET_SXP_VAL(protect, args);

  for (int i = 0; i < n; i++, p--) {
    args = CONS_NR(val_as_sexp(*p), args);
    SET_SXP_VAL(protect, args);
  }

  POP_VAL(1);

  return args;
}

// INSTRUCTIONS
// ------------

#define Rsh_Pop(x)

static INLINE SEXP Rsh_do_get_var(SEXP symbol, SEXP rho, Rboolean dd,
                                  Rboolean keepmiss, BCell *cache) {
  SEXP value;
  Rboolean has_cell = FALSE;

  if (dd) {
    value = ddfindVar(symbol, rho);
  } else {
    SEXP cell = bcell_get_cache(symbol, rho, cache);
    value = bcell_value(cell);
    if (value == R_UnboundValue) {
      value = Rf_findVar(symbol, rho);
    } else {
      has_cell = TRUE;
    }
  }

  if (!keepmiss && TYPEOF(value) == PROMSXP) {
    forcePromise(value);
  }

  if (value == R_UnboundValue) {
    UNBOUND_VARIABLE_ERROR(symbol, rho);
  } else if (value == R_MissingArg) {
    MAYBE_MISSING_ARGUMENT_ERROR(symbol, keepmiss, rho);
  } else if (TYPEOF(value) == PROMSXP) {
    if (PROMISE_IS_EVALUATED(value))
      value = PRVALUE(value);
    else {
      /**** R_isMissing is inefficient */
      if (keepmiss && R_isMissing(symbol, rho))
        value = R_MissingArg;
      else {
        forcePromise(value);
        value = PRVALUE(value);
      }
    }
  } else {
    ENSURE_NAMEDMAX(value);
  }

  if (has_cell) {
    BCELL_INLINE(*cache, value);
  }

  return value;
}

#define Rsh_GetVar(res, symbol, cell, rho)                                     \
  Rsh_get_var(res, symbol, cell, rho, FALSE, FALSE)
#define Rsh_GetVarMissOk(res, symbol, cell, rho)                               \
  Rsh_get_var(res, symbol, cell, rho, FALSE, TRUE)

static INLINE void Rsh_get_var(Value *res, SEXP symbol, BCell *cell, SEXP rho,
                               Rboolean dd, Rboolean keepmiss) {
  switch (BCELL_TAG(*cell)) {
  case REALSXP:
    SET_DBL_VAL(res, BCELL_DVAL(*cell));
    return;
  case INTSXP:
    SET_INT_VAL(res, BCELL_IVAL(*cell));
    return;
  case LGLSXP:
    SET_LGL_VAL(res, BCELL_IVAL(*cell));
    return;
  }

  SEXP value = CAR(*cell);
  int type = TYPEOF(value);
  /* extract value of forced promises */
  // FIXME: sync with bc
  if (type == PROMSXP) {
    SEXP pv = PRVALUE(value);
    if (pv != R_UnboundValue) {
      value = pv;
      type = TYPEOF(value);
    }
  }
  /* try fast handling of some types; for these the */
  /* cell won't be R_NilValue or an active binding */
  switch (type) {
  case REALSXP:
  case INTSXP:
  case LGLSXP:
  case CPLXSXP:
  case STRSXP:
  case VECSXP:
  case RAWSXP:
    SET_SXP_VAL(res, value);
    return;
  case SYMSXP:
  case PROMSXP:
    break;
  default:
    if (*cell != R_NilValue && !IS_ACTIVE_BINDING(*cell)) {
      SET_SXP_VAL(res, value);
      return;
    }
  }

  SET_VAL(res, Rsh_do_get_var(symbol, rho, dd, keepmiss, cell));
}

static INLINE void Rsh_SetVar(Value *v, SEXP symbol, BCell *cell, SEXP rho) {
  Value value = *v;
  int tag = VAL_TAG(value);

  if (tag == BCELL_TAG_WR(*cell)) {
    switch (tag) {
    case REALSXP:
      BCELL_DVAL_SET(*cell, VAL_DBL(value));
      return;
    case INTSXP:
      BCELL_IVAL_SET(*cell, VAL_INT(value));
      return;
    case LGLSXP:
      BCELL_LVAL_SET(*cell, VAL_INT(value));
      return;
    }
  } else if (BCELL_WRITABLE(*cell)) {
    switch (tag) {
    case REALSXP:
      BCELL_DVAL_NEW(*cell, VAL_DBL(value));
      return;
    case INTSXP:
      BCELL_IVAL_NEW(*cell, VAL_INT(value));
      return;
    case LGLSXP:
      BCELL_LVAL_NEW(*cell, VAL_INT(value));
      return;
    }
  }

  SEXP value_sxp = val_as_sexp(value);
  INCREMENT_NAMED(sexp_value);

  if (!bcell_set_value(*cell, value_sxp)) {
    PROTECT(value_sxp);
    Rf_defineVar(symbol, value_sxp, rho);
    UNPROTECT(1);
    bcell_get_cache(symbol, rho, cell);
    BCELL_INLINE(*cell, value_sxp);
  }
}

static INLINE void Rsh_SetVar2(Value *value, SEXP symbol, SEXP rho) {
  INCREMENT_NAMED(value);
  Rf_setVar(symbol, val_as_sexp(*value), rho);
}

static INLINE SEXP Rsh_Return(Value v) { return val_as_sexp(v); }

static INLINE SEXP Rsh_builtin_call_args(SEXP args) {
  for (SEXP a = args; a != R_NilValue; a = CDR(a)) {
    DECREMENT_LINKS(CAR(a));
  }
  return args;
}

static INLINE SEXP Rsh_closure_call_args(SEXP args) {
  for (SEXP a = args; a != R_NilValue; a = CDR(a)) {
    DECREMENT_LINKS(CAR(a));
    if (!TRACKREFS(a)) {
      ENABLE_REFCNT(a);
      INCREMENT_REFCNT(CAR(a));
      INCREMENT_REFCNT(CDR(a));
    }
  }
  return args;
}

static INLINE void Rsh_GetBuiltin(Value *call, Value *args_head,
                                  Value *args_tail, const char *name) {
  SET_SXP_VAL(call, R_Primitive(name));
  INIT_CALL_FRAME(args_head, args_tail);
}

static INLINE void Rsh_GetFun(Value *fun, Value *args_head, Value *args_tail,
                              SEXP symbol, SEXP rho) {
  // TODO: optimize with bcell
  SEXP fun_sxp = Rf_findFun(symbol, rho);
  SET_SXP_VAL(fun, fun_sxp);
  INIT_CALL_FRAME(args_head, args_tail);
}

#define Rsh_CallBuiltin Rsh_Call

#define Rsh_PushArg(h, t, v) RSH_LIST_APPEND(h, t, val_as_sexp(v))
#define Rsh_PushConstArg(h, t, v) RSH_LIST_APPEND(h, t, v)
#define Rsh_PushNullArg(h, t) Rsh_PushConstArg(h, t, R_NilValue)
#define Rsh_PushTrueArg(h, t) Rsh_PushConstArg(h, t, R_TrueValue)
#define Rsh_PushFalseArg(h, t) Rsh_PushConstArg(h, t, R_FalseValue)

#define Rsh_LdTrue(d) SET_LGL_VAL(d, TRUE)
#define Rsh_LdFalse(d) SET_LGL_VAL(d, FALSE)
#define Rsh_LdNull(d) SET_SXP_VAL(d, R_NilValue)

#define Rsh_LdConstInt(d, s)                                                   \
  do {                                                                         \
    R_Visible = TRUE;                                                          \
    SET_INT_VAL(d, SCALAR_IVAL(s));                                            \
  } while (0);
#define Rsh_LdConstDbl(d, s)                                                   \
  do {                                                                         \
    R_Visible = TRUE;                                                          \
    SET_DBL_VAL(d, SCALAR_DVAL(s));                                            \
  } while (0);
#define Rsh_LdConstLgl(d, s)                                                   \
  do {                                                                         \
    R_Visible = TRUE;                                                          \
    SET_LGL_VAL(d, SCALAR_LVAL(s));                                            \
  } while (0);
#define Rsh_LdConst(d, s)                                                      \
  do {                                                                         \
    R_Visible = TRUE;                                                          \
    SET_SXP_VAL(d, s);                                                         \
  } while (0);

static INLINE void Rsh_Call(Value *fun, Value args_head, UNUSED Value args_tail,
                            SEXP call, SEXP rho) {
  SEXP value = NULL;
  int flag;

  SEXP fun_sxp = VAL_SXP(*fun);
  SEXP args_sxp = VAL_SXP(args_head);

  switch (TYPEOF(fun_sxp)) {
  case BUILTINSXP:
    args_sxp = Rsh_builtin_call_args(args_sxp);
    checkForMissings(args_sxp, call);
    flag = PRIMPRINT(fun_sxp);
    R_Visible = (Rboolean)(flag != 1);
    value = PRIMFUN(fun_sxp)(call, fun_sxp, args_sxp, rho);
    if (flag < 2) {
      R_Visible = (Rboolean)(flag != 1);
    }
    break;
  case SPECIALSXP:
    flag = PRIMPRINT(fun_sxp);
    R_Visible = (Rboolean)(flag != 1);
    value = PRIMFUN(fun_sxp)(call, fun_sxp, markSpecialArgs(CDR(call)), rho);
    if (flag < 2) {
      R_Visible = (Rboolean)(flag != 1);
    }
    break;
  case CLOSXP:
    args_sxp = Rsh_closure_call_args(args_sxp);
    value = Rf_applyClosure(call, fun_sxp, args_sxp, rho, R_NilValue, TRUE);
    break;
  default:
    Rf_error("bad function");
  }

  SET_VAL(fun, value);
}

static INLINE Rboolean Rsh_BrIfNot(Value value, SEXP call, SEXP rho) {
  if (VAL_IS_LGL_NOT_NA(value)) {
    return (Rboolean)!VAL_INT(value);
  } else if (VAL_IS_INT_NOT_NA(value)) {
    return (Rboolean)(VAL_INT(value) == 0);
  } else if (VAL_IS_DBL_NOT_NAN(value)) {
    return (Rboolean)(VAL_DBL(value) == 0.0);
  }

  SEXP value_sxp = VAL_SXP(value);

  if (IS_SCALAR(value_sxp, LGLSXP)) {
    Rboolean lval = (Rboolean)LOGICAL0(value_sxp)[0];
    if (lval != NA_LOGICAL) {
      return (Rboolean)!lval;
    }
  }

  PROTECT(value_sxp);
  Rboolean ans = asLogicalNoNA(value_sxp, call, rho);
  UNPROTECT(1);
  return (Rboolean)!ans;
}

#define DO_ARITH(op, a, b, r)                                                  \
  do {                                                                         \
    R_Visible = TRUE;                                                          \
    switch (op) {                                                              \
    case ADD_OP:                                                               \
      *(r) = (a) + (b);                                                        \
      break;                                                                   \
    case SUB_OP:                                                               \
      *(r) = (a) - (b);                                                        \
      break;                                                                   \
    case MUL_OP:                                                               \
      *(r) = (a) * (b);                                                        \
      break;                                                                   \
    case DIV_OP:                                                               \
      *(r) = (a) / (b);                                                        \
      break;                                                                   \
    case EXPT_OP:                                                              \
      *(r) = (a) == 2.0 ? (a) * (a) : R_pow((a), (b));                         \
      break;                                                                   \
    }                                                                          \
  } while (0)

// Sets r to LGL_TO_VAL(a op b)
#define DO_RELOP(op, a, b, r)                                                  \
  do {                                                                         \
    R_Visible = TRUE;                                                          \
    int __res__;                                                               \
    switch (op) {                                                              \
    case EQ_OP:                                                                \
      __res__ = (a) == (b);                                                    \
      break;                                                                   \
    case NE_OP:                                                                \
      __res__ = (a) != (b);                                                    \
      break;                                                                   \
    case LT_OP:                                                                \
      __res__ = (a) < (b);                                                     \
      break;                                                                   \
    case LE_OP:                                                                \
      __res__ = (a) <= (b);                                                    \
      break;                                                                   \
    case GT_OP:                                                                \
      __res__ = (a) > (b);                                                     \
      break;                                                                   \
    case GE_OP:                                                                \
      __res__ = (a) >= (b);                                                    \
      break;                                                                   \
    }                                                                          \
    SET_LGL_VAL(r, __res__);                                                   \
  } while (0)

// calls R internal function which takes two arguments
// it is like a second level builtin - called itself from do_* functions
#define DO_BINARY_BUILTIN(fun, call, op, opSym, lsh, rhs, rho, res)            \
  do {                                                                         \
    SEXP __res_sxp__ = fun((call), (op), (opSym), val_as_sexp((lhs)),          \
                           val_as_sexp((rhs)), (rho));                         \
    SET_VAL(res, __res_sxp__);                                                 \
  } while (0)

static INLINE void Rsh_arith(Value *res, Value lhs, Value rhs, SEXP call,
                             RshArithOp op, SEXP rho) {
  double res_dbl = 0;

  if (VAL_IS_DBL(lhs)) {
    double lhs_dbl = VAL_DBL(lhs);
    if (VAL_IS_DBL(rhs)) {
      DO_ARITH(op, lhs_dbl, VAL_DBL(rhs), &res_dbl);
      SET_DBL_VAL(res, res_dbl);
      return;
    } else if (VAL_IS_INT_NOT_NA(rhs)) {
      DO_ARITH(op, lhs_dbl, VAL_INT(rhs), &res_dbl);
      SET_DBL_VAL(res, res_dbl);
      return;
    }
  }

  if (VAL_IS_INT_NOT_NA(lhs)) {
    int lhs_int = VAL_INT(lhs);

    if (VAL_IS_DBL(rhs)) {
      DO_ARITH(op, lhs_int, VAL_DBL(rhs), &res_dbl);
      SET_DBL_VAL(res, res_dbl);
      return;
    } else if (VAL_IS_INT_NOT_NA(rhs)) {
      if (op == DIV_OP || op == EXPT_OP) {
        DO_ARITH(op, (double)lhs_int, (double)VAL_INT(rhs), &res_dbl);
        SET_DBL_VAL(res, res_dbl);
        return;
      } else {
        int res_int = 0;
        DO_ARITH(op, lhs_int, VAL_INT(rhs), &res_int);
        SET_INT_VAL(res, res_int);
        return;
      }
    }
  }

  // Slow path!
  RSH_PC_INC(slow_arith);
  DO_BINARY_BUILTIN(arith2, call, R_ARITH_OPS[op], R_ARITH_OP_SYMS[op], lsh,
                    rhs, rho, res);
}

#define X(a, b, c)                                                             \
  static INLINE void Rsh_##c(Value *lhs_res, Value rhs, SEXP call, SEXP rho) { \
    Rsh_arith(lhs_res, *lhs_res, rhs, call, b, rho);                           \
  }
X_ARITH_OPS
#undef X

static INLINE void Rsh_relop(Value *res, Value lhs, Value rhs, SEXP call,
                             RshRelOp op, SEXP rho) {
  if (VAL_IS_DBL_NOT_NAN(lhs)) {
    double lhs_dbl = VAL_DBL(lhs);
    if (VAL_IS_DBL_NOT_NAN(rhs)) {
      DO_RELOP(op, lhs_dbl, VAL_DBL(rhs), res);
      return;
    } else if (VAL_IS_INT_NOT_NA(rhs)) {
      DO_RELOP(op, lhs_dbl, VAL_INT(rhs), res);
      return;
    }
  }

  if (VAL_IS_INT_NOT_NA(lhs)) {
    int lhs_int = VAL_INT(lhs);

    if (VAL_IS_DBL_NOT_NAN(rhs)) {
      DO_RELOP(op, lhs_int, VAL_DBL(rhs), res);
      return;
    } else if (VAL_IS_INT_NOT_NA(rhs)) {
      DO_RELOP(op, lhs_int, VAL_INT(rhs), res);
      return;
    }
  }

  // Slow path!
  RSH_PC_INC(slow_relop);
  DO_BINARY_BUILTIN(relop, call, R_REL_OPS[op], R_REL_OP_SYMS[op], lhs, rhs,
                    rho, res);
}

#define X(a, b, c)                                                             \
  static INLINE void Rsh_##c(Value *lhs_res, Value rhs, SEXP call, SEXP rho) { \
    Rsh_relop(lhs_res, *lhs_res, rhs, call, b, rho);                           \
  }
X_REL_OPS
#undef X

// calls R builtin function do_* with 1 argument
#define DO_BUILTIN1(/* PRIMFUN */ fun, /* SEXP */ call, /* SEXP */ op,         \
                    /* Value */ arg, /* SEXP */ rho, /* Value* */ res)         \
  do {                                                                         \
    SEXP __res_sxp__ =                                                         \
        fun((call), (op), CONS_NR(val_as_sexp((arg)), R_NilValue), (rho));     \
    SET_VAL(res, __res_sxp__);                                                 \
    R_Visible = TRUE;                                                          \
  } while (0)

// calls R builtin function do_* with 2 arguments
#define DO_BUILTIN2(/* PRIMFUN */ fun, /* SEXP */ call, /* SEXP */ op,         \
                    /* Value */ arg1, /* Value */ arg2, /* SEXP */ rho,        \
                    /* Value* */ res)                                          \
  do {                                                                         \
    SEXP __tmp__ = CONS_NR(val_as_sexp((arg1)),                                \
                           CONS_NR(val_as_sexp((arg2)), R_NilValue));          \
    SEXP __res_sxp__ = fun((call), (op), __tmp__, (rho));                      \
    SET_VAL(res, __res_sxp__);                                                 \
    R_Visible = TRUE;                                                          \
  } while (0)

static INLINE void Rsh_math1(Value *res, Value arg, SEXP call, RshMath1Op op,
                             SEXP rho) {
  if (VAL_IS_DBL(arg)) {
    double d = VAL_DBL(arg);
    d = op == SQRT_OP ? sqrt(d) : exp(d);

    if (ISNAN(d)) {
      if (ISNAN(VAL_DBL(arg))) {
        d = VAL_DBL(arg);
      } else {
        Rf_warningcall(call, R_MSG_NA);
      }
    }

    SET_DBL_VAL(res, d);
    R_Visible = TRUE;
  } else if (VAL_IS_INT_NOT_NA(arg)) {
    double d = (double)VAL_INT(arg);
    d = op == SQRT_OP ? sqrt(d) : exp(d);

    if (ISNAN(d)) {
      Rf_warningcall(call, R_MSG_NA);
    }

    SET_DBL_VAL(res, d);
    R_Visible = TRUE;
  } else {
    // Slow path!
    RSH_PC_INC(slow_math1);
    DO_BUILTIN1(do_math1, call, R_MATH1_OPS[op], arg, rho, res);
  }
}

#define X(a, b, c)                                                             \
  static INLINE void Rsh_##c(Value *v, SEXP call, SEXP rho) {                  \
    Rsh_math1(v, *v, call, b, rho);                                            \
  }
X_MATH1_OPS
#undef X

static INLINE void Rsh_unary(Value *res, Value arg, SEXP call, RshUnaryOp op,
                             SEXP rho) {
  if (VAL_IS_DBL(arg)) {
    if (op == UMINUS_OP) {
      double d = VAL_DBL(arg);
      double e = -d;
      SET_DBL_VAL(res, e);
    }
  } else if (VAL_IS_INT_NOT_NA(arg)) {
    if (op == UMINUS_OP) {
      int i = VAL_INT(arg);
      int j = -i;
      SET_INT_VAL(res, j);
    }
  } else {
    // Slow path!
    RSH_PC_INC(slow_unary);
    SEXP s = arith1(call, R_UNARY_OPS[op], R_UNARY_OP_SYMS[op],
                    val_as_sexp(arg), rho);
    SET_VAL(res, s);
  }

  R_Visible = TRUE;
}

#define X(a, b, c)                                                             \
  static INLINE void Rsh_##c(Value *v, SEXP call, SEXP rho) {                  \
    Rsh_unary(v, *v, call, b, rho);                                            \
  }
X_UNARY_OPS
#undef X

static INLINE void Rsh_Not(Value *arg_res, SEXP call, SEXP rho) {
  Value *res = arg_res;
  Value arg = *arg_res;

  if (VAL_IS_LGL_NOT_NA(arg) || VAL_IS_INT_NOT_NA(arg)) {
    SET_LGL_VAL(res, !VAL_INT(arg));
  } else {
    // Slow path!
    DO_BUILTIN1(do_logic, call, NOT_OP, arg, rho, res);
  }
}

static INLINE void Rsh_logic(Value *res, Value lhs, Value rhs, SEXP call,
                             RshLogic2Op op, SEXP rho) {
  // TODO: not optimized
  // Slow path!
  DO_BUILTIN2(do_logic, call, R_LOGIC2_OPS[op], lhs, rhs, rho, res);
}

#define X(a, b, c)                                                             \
  static INLINE void Rsh_##c(Value *lhs_res, Value rhs, SEXP call, SEXP rho) { \
    Rsh_logic(lhs_res, *lhs_res, rhs, call, b, rho);                           \
  }
X_LOGIC2_OPS
#undef X

static INLINE void Rsh_MakeClosure(Value *res, SEXP mkclos_arg,
                                   Rsh_closure fun_ptr, SEXP consts, SEXP rho) {

  SEXP forms = VECTOR_ELT(mkclos_arg, 0);
  SEXP original_body = VECTOR_ELT(mkclos_arg, 1);
  SEXP closure = PROTECT(Rf_mkCLOSXP(forms, original_body, rho));

  // this is because ISO C forbids conversion of function pointer to object
  // pointer type with -Wpedantic
  _Pragma("GCC diagnostic push");
  _Pragma("GCC diagnostic ignored \"-Wpedantic\"");
  SEXP fun_ptr_sxp =
      PROTECT(R_MakeExternalPtr((void *)fun_ptr, R_NilValue, R_NilValue));
  _Pragma("GCC diagnostic pop");

  SEXP body = PROTECT(create_wrapper_body(original_body, fun_ptr_sxp, consts));
  SET_BODY(closure, body);

  if (LENGTH(mkclos_arg) > 2) {
    SEXP srcref = VECTOR_ELT(mkclos_arg, 2);
    if (TYPEOF(srcref) != NILSXP)
      // FIXME: expose R_SrcrefSymbol
      Rf_setAttrib(closure, Rf_install("srcref"), srcref);
  }
  R_Visible = TRUE;

  UNPROTECT(3);
  SET_SXP_VAL(res, closure);
}

static INLINE void Rsh_CheckFun(Value *fun, Value *args_head,
                                Value *args_tail) {
  int is_fun = FALSE;

  if (VAL_IS_SXP(*fun)) {
    SEXP fun_sxp = VAL_SXP(*fun);
    is_fun = TYPEOF(fun_sxp) == CLOSXP || TYPEOF(fun_sxp) == BUILTINSXP ||
             TYPEOF(fun_sxp) == SPECIALSXP;
  }

  if (!is_fun) {
    Rf_error("attempt to apply non-function");
  }

  INIT_CALL_FRAME(args_head, args_tail);
}

static INLINE void Rsh_MakeProm(Value *fun, Value *args_head, Value *args_tail,
                                SEXP code, SEXP rho) {
  switch (TYPEOF(VAL_SXP(*fun))) {
  case CLOSXP: {
    SEXP value = Rf_mkPROMISE(code, rho);
    RSH_LIST_APPEND_EX(args_head, args_tail, value, TRUE);
    break;
  }
  case BUILTINSXP:
    if (TYPEOF(code) == BCODESXP) {
      SEXP value = bcEval(code, rho);
      RSH_LIST_APPEND_EX(args_head, args_tail, value, TRUE);
    } else {
      /* uncommon but possible, the compiler may decide not
         to compile an argument expression */
      SEXP value = Rf_eval(code, rho);
      RSH_LIST_APPEND_EX(args_head, args_tail, value, TRUE);
    }
    break;
  case SPECIALSXP:
    break;
  default:
    Rf_error("bad function");
  }
}

static INLINE void Rsh_Dollar(Value *x_res, SEXP call, SEXP symbol, SEXP rho) {
  Value *res = x_res;
  Value x = *x_res;
  SEXP value_sxp;

  SEXP x_sxp = val_as_sexp(x);
  int dispatched = FALSE;

  if (isObject(x_sxp)) {
    SEXP ncall = PROTECT(Rf_duplicate(call));
    SETCAR(CDDR(ncall), Rf_ScalarString(symbol));
    dispatched = tryDispatch("$", ncall, x_sxp, rho, &value_sxp);
    UNPROTECT(1);
  }

  if (!dispatched) {
    value_sxp = R_subset3_dflt(x_sxp, PRINTNAME(symbol), call);
  }

  R_Visible = TRUE;
  SET_VAL(res, value_sxp);
}

#define Rsh_StartSubsetN(value, call, rho)                                     \
  Rsh_start_subset_dispatch_n("[", value, call, rho)
#define Rsh_StartSubset2N(value, call, rho)                                    \
  Rsh_start_subset_dispatch_n("[[", value, call, rho)

static INLINE Rboolean Rsh_start_subset_dispatch_n(const char *generic,
                                                   Value *value, SEXP call,
                                                   SEXP rho) {
  SEXP value_sxp = val_as_sexp(*value);
  if (isObject(value_sxp) &&
      tryDispatch(generic, call, value_sxp, rho, &value_sxp)) {
    RSH_PC_INC(dispatched_subset);
    RSH_CHECK_SIGINT();
    SET_VAL(value, value_sxp);
    return TRUE;
  }

  return FALSE;
}

#define Rsh_StartSubset(value, call_val, args_head, args_tail, call, rho)      \
  Rsh_start_subset_dispatch("[", value, call_val, args_head, args_tail, call,  \
                            rho)
#define Rsh_StartSubset2(value, call_val, args_head, args_tail, call, rho)     \
  Rsh_start_subset_dispatch("[[", value, call_val, args_head, args_tail, call, \
                            rho)

static INLINE Rboolean Rsh_start_subset_dispatch(const char *generic,
                                                 Value *value, Value *call_val,
                                                 Value *args_head,
                                                 Value *args_tail, SEXP call,
                                                 SEXP rho) {
  SEXP value_sxp = val_as_sexp(*value);
  if (isObject(value_sxp) &&
      tryDispatch(generic, call, value_sxp, rho, &value_sxp)) {
    RSH_PC_INC(dispatched_subset);
    RSH_CHECK_SIGINT();
    SET_VAL(value, value_sxp);
    return TRUE;
  } else {
    SEXP tag = TAG(CDR(call));
    SET_SXP_VAL(call_val, call);
    // FIXME: these is a discrepancy between this code and what GNU-R does:
    //  In GNUR at this point we push additional R_NilValue onto the stack
    //  I just don't see why, or regardless why, who does pops it out?
    INIT_CALL_FRAME(args_head, args_tail);
    RSH_LIST_APPEND_EX(args_head, args_tail, val_as_sexp(*value), FALSE);
    RSH_SET_TAG(*args_tail, tag);
    return FALSE;
  }
}

#define Rsh_VecSubset(x, i, call, rho) Rsh_vec_subset(x, i, call, rho, FALSE)
#define Rsh_VecSubset2(x, i, call, rho) Rsh_vec_subset(x, i, call, rho, TRUE)

static INLINE void Rsh_vec_subset(Value *x, Value i, SEXP call, SEXP rho,
                                  Rboolean subset2) {
  SEXP vec = val_as_sexp(*x);
  R_xlen_t index = as_index(i) - 1;

  if (subset2 || FAST_VECELT_OK(vec)) {
    DO_FAST_VECELT(vec, index, subset2, x);
  }

  // slow path!
  RSH_PC_INC(slow_subset);
  SEXP args;
  args = CONS_NR(val_as_sexp(i), R_NilValue);
  args = CONS_NR(vec, args);
  PROTECT(args);

  SEXP value;
  if (subset2) {
    value = do_subset2_dflt(call, Rsh_Subset2Sym, args, rho);
  } else {
    value = do_subset_dflt(call, Rsh_SubsetSym, args, rho);
  }

  UNPROTECT(1);

  SET_VAL(x, value);
}

#define Rsh_MatSubset(sx, si, sj, call, rho)                                   \
  Rsh_mat_subset(sx, si, sj, call, rho, FALSE)
#define Rsh_MatSubset2(sx, si, sj, call, rho)                                  \
  Rsh_mat_subset(sx, si, sj, call, rho, TRUE)

static INLINE void Rsh_mat_subset(Value *sx, Value si, Value sj, SEXP call,
                                  SEXP rho, Rboolean subset2) {
  SEXP mat = val_as_sexp(*sx);

  if (subset2 || FAST_VECELT_OK(mat)) {
    SEXP dim = Rsh_get_mat_dim_attr(mat);
    if (dim != R_NilValue) {
      R_xlen_t i = as_index(si);
      R_xlen_t j = as_index(sj);
      R_xlen_t nrow = INTEGER(dim)[0];
      R_xlen_t ncol = INTEGER(dim)[1];
      if (i > 0 && j > 0 && i <= nrow && j <= ncol) {
        R_xlen_t k = i - 1 + nrow * (j - 1);
        DO_FAST_VECELT(mat, k, subset2, sx);
      }
    }
  }

  // slow path!
  RSH_PC_INC(slow_subset);

  SEXP idx = val_as_sexp(si);
  SEXP jdx = val_as_sexp(sj);

  SEXP args;
  args = CONS_NR(jdx, R_NilValue);
  args = CONS_NR(idx, args);
  args = CONS_NR(mat, args);
  PROTECT(args);

  SEXP value;
  if (subset2)
    value = do_subset2_dflt(call, Rsh_Subset2Sym, args, rho);
  else
    value = do_subset_dflt(call, Rsh_SubsetSym, args, rho);
  UNPROTECT(1);
  SET_VAL(sx, value);
}

static INLINE void Rsh_StartAssign(Value *rhs, Value *lhs_cell, Value *lhs_val,
                                   Value *rhs_dup, SEXP symbol, BCell *cache,
                                   SEXP rho) {
  // FIXME: INCLNK_stack_commit

  if (VAL_IS_SXP(*rhs)) {
    SEXP saverhs = VAL_SXP(*rhs);
    FIXUP_RHS_NAMED(saverhs);

    int refrhs = MAYBE_REFERENCED(saverhs);
    rhs->flags = refrhs;
    if (refrhs) {
      INCREMENT_REFCNT(saverhs);
    }
  }

  SEXP cell = bcell_get_cache(symbol, rho, cache);
  SEXP value = bcell_value(cell);
  R_varloc_t loc;
  if (value == R_UnboundValue || TYPEOF(value) == PROMSXP) {
    value = EnsureLocal(symbol, rho, &loc);
    if (loc.cell == NULL) {
      loc.cell = R_NilValue;
    }
  } else {
    loc.cell = cell;
  }
  int maybe_in_assign = ASSIGNMENT_PENDING(loc.cell);
  SET_ASSIGNMENT_PENDING(loc.cell, TRUE);
  SET_SXP_VAL(lhs_cell, loc.cell);

  if (maybe_in_assign || MAYBE_SHARED(value)) {
    value = Rf_shallow_duplicate(value);
  }
  SET_SXP_VAL(lhs_val, value);
  *rhs_dup = *rhs;
}

// TODO: do we need the cache here?
static INLINE void Rsh_StartAssign2(Value *rhs, Value *lhs_cell, Value *lhs_val,
                                    Value *rhs_dup, SEXP symbol, BCell *cache,
                                    SEXP rho) {
  SEXP cell = bcell_get_cache(symbol, rho, cache);
  R_varloc_t loc = R_findVarLoc(symbol, rho);
  if (cell == R_UnboundValue) {
    loc.cell = R_NilValue;
  }

  int maybe_in_assign = ASSIGNMENT_PENDING(loc.cell);
  SET_ASSIGNMENT_PENDING(loc.cell, TRUE);
  SET_SXP_VAL(lhs_cell, loc.cell);

  SEXP value_sxp = Rsh_do_get_var(symbol, ENCLOS(rho), FALSE, FALSE, cache);
  if (maybe_in_assign || MAYBE_SHARED(value_sxp)) {
    value_sxp = Rf_shallow_duplicate(value_sxp);
  }
  SET_SXP_VAL(lhs_val, value_sxp);

  *rhs_dup = *rhs;
  /* top four stack entries are now
     RHS value, LHS cell, LHS value, RHS value */
  if (VAL_IS_SXP(*rhs_dup)) {
    FIXUP_RHS_NAMED(VAL_SXP(*rhs_dup));
    INCREMENT_REFCNT(VAL_SXP(*rhs_dup));
  }
}

static INLINE void Rsh_EndAssign(Value *rhs, Value lhs_cell, Value value,
                                 SEXP symbol, BCell *cache, SEXP rho) {
  SEXP lhs_cell_sxp = VAL_SXP(lhs_cell);
  SET_ASSIGNMENT_PENDING(lhs_cell_sxp, FALSE);

  SEXP cell = bcell_get_cache(symbol, rho, cache);
  SEXP value_sxp = val_as_sexp(value);

  // FIXME: try_unwrap ALTREP

  INCREMENT_NAMED(value_sxp);
  if (!bcell_set_value(cell, value_sxp)) {
    Rf_defineVar(symbol, value_sxp, rho);
  }

  if (VAL_IS_SXP(*rhs)) {
    SEXP saverhs = VAL_SXP(*rhs);
    INCREMENT_NAMED(saverhs);
    if (rhs->flags) {
      DECREMENT_REFCNT(saverhs);
    }
  }
}

static INLINE void Rsh_EndAssign2(Value *rhs, Value lhs_cell, Value value,
                                  SEXP symbol, BCell *cache, SEXP rho) {
  SEXP lhs_cell_sxp = VAL_SXP(lhs_cell);
  SET_ASSIGNMENT_PENDING(lhs_cell_sxp, FALSE);

  SEXP cell = bcell_get_cache(symbol, rho, cache);
  SEXP value_sxp = val_as_sexp(value);

  INCREMENT_NAMED(value_sxp);
  if (!bcell_set_value(cell, value_sxp)) {
    Rf_defineVar(symbol, value_sxp, rho);
  }

  SEXP rhs_sxp = val_as_sexp(*rhs);
  INCREMENT_NAMED(rhs_sxp);
  DECREMENT_REFCNT(rhs_sxp);
}

#define Rsh_StartSubassignN(lhs, rhs, call, rho)                               \
  Rsh_start_subassign_dispatch_n("[<-", lhs, rhs, call, rho)
#define Rsh_StartSubassign2N(lhs, rhs, call, rho)                              \
  Rsh_start_subassign_dispatch_n("[[<-", lhs, rhs, call, rho)

static INLINE Rboolean Rsh_start_subassign_dispatch_n(const char *generic,
                                                      Value *lhs, Value *rhs,
                                                      SEXP call, SEXP rho) {
  SEXP lhs_sxp = val_as_sexp(*lhs);

  if (isObject(lhs_sxp)) {
    MARK_ASSIGNMENT_CALL(call);
    SEXP rhs_sxp = val_as_sexp(*rhs);
    if (MAYBE_SHARED(lhs_sxp)) {
      lhs_sxp = Rf_shallow_duplicate(lhs_sxp);
      SET_SXP_VAL(lhs, lhs_sxp);
      ENSURE_NAMED(lhs_sxp);
    }

    SEXP value = NULL;
    if (tryAssignDispatch(generic, call, lhs_sxp, rhs_sxp, rho, &value)) {
      RSH_PC_INC(dispatched_subassign);
      RSH_CHECK_SIGINT();
      SET_SXP_VAL(rhs, value);
      return TRUE;
    }
  }

  return FALSE;
}

#define Rsh_VecSubassign(sx, rhs, i, call, rho)                                \
  Rsh_vec_subassign(sx, rhs, i, call, rho, FALSE)
#define Rsh_VecSubassign2(sx, rhs, i, call, rho)                               \
  Rsh_vec_subassign(sx, rhs, i, call, rho, TRUE)

static INLINE void Rsh_vec_subassign(Value *sx, Value rhs, Value i, SEXP call,
                                     SEXP rho, Rboolean sub2) {
  SEXP vec = val_as_sexp(*sx);

  if (MAYBE_SHARED(vec)) {
    vec = Rf_shallow_duplicate(vec);
    SET_SXP_VAL(sx, vec);
  }

  // Fast case - INT index and RHS is scalar of the right type
  if (VAL_TAG(rhs) && VAL_IS_INT(i) && VAL_TAG(rhs) == TYPEOF(vec)) {
    Rboolean set = TRUE;
    R_xlen_t idx = VAL_INT(i);
    if (idx > 0 && idx <= XLENGTH(vec)) {
      switch (TYPEOF(vec)) {
      case REALSXP:
        REAL(vec)[idx - 1] = VAL_DBL(rhs);
        break;
      case INTSXP:
        INTEGER(vec)[idx - 1] = VAL_INT(rhs);
        break;
      case LGLSXP:
        LOGICAL(vec)[idx - 1] = VAL_INT(rhs);
        break;
      default:
        set = FALSE;
        break;
      }

      if (set) {
        R_Visible = TRUE;
        SETTER_CLEAR_NAMED(vec);
        return;
      }
    }
  }

  DO_FAST_SETVECELT(vec, as_index(i) - 1, rhs, sub2);

  // slow path!
  RSH_PC_INC(slow_subassign);
  SEXP idx = val_as_sexp(i);
  SEXP value = val_as_sexp(rhs);

  SEXP args;
  args = CONS_NR(value, R_NilValue);
  SET_TAG(args, Rsh_ValueSym);
  args = CONS_NR(idx, args);
  args = CONS_NR(vec, args);
  PROTECT(args);

  MARK_ASSIGNMENT_CALL(call);
  if (sub2) {
    vec = do_subassign2_dflt(call, Rsh_Subassign2Sym, args, rho);
  } else {
    vec = do_subassign_dflt(call, Rsh_SubassignSym, args, rho);
  }
  UNPROTECT(1);

  SET_SXP_VAL(sx, vec);
}

#define Rsh_MatSubassign(sx, rhs, si, sj, call, rho)                           \
  Rsh_mat_subassign(sx, rhs, si, sj, call, rho, FALSE)
#define Rsh_MatSubassign2(sx, rhs, si, sj, call, rho)                          \
  Rsh_mat_subassign(sx, rhs, si, sj, call, rho, TRUE)

static INLINE void Rsh_mat_subassign(Value *sx, Value rhs, Value si, Value sj,
                                     SEXP call, SEXP rho, Rboolean subassign2) {
  SEXP mat = val_as_sexp(*sx);

  if (MAYBE_SHARED(mat)) {
    mat = Rf_shallow_duplicate(mat);
    SET_SXP_VAL(sx, mat);
  }

  SEXP dim = Rsh_get_mat_dim_attr(mat);

  if (dim != R_NilValue) {
    R_xlen_t i = as_index(si);
    R_xlen_t j = as_index(sj);
    R_xlen_t nrow = INTEGER(dim)[0];
    R_xlen_t ncol = INTEGER(dim)[1];
    if (i > 0 && j > 0 && i <= nrow && j <= ncol) {
      R_xlen_t k = i - 1 + nrow * (j - 1);
      DO_FAST_SETVECELT(mat, k, rhs, subassign2);
    }
  }

  // slow path!
  RSH_PC_INC(slow_subassign);

  SEXP value = val_as_sexp(rhs);
  SEXP idx = val_as_sexp(si);
  SEXP jdx = val_as_sexp(sj);

  SEXP args;
  args = CONS_NR(value, R_NilValue);
  SET_TAG(args, Rsh_ValueSym);
  args = CONS_NR(jdx, args);
  args = CONS_NR(idx, args);
  args = CONS_NR(mat, args);
  PROTECT(args);

  MARK_ASSIGNMENT_CALL(call);
  if (subassign2) {
    mat = do_subassign2_dflt(call, Rsh_Subassign2Sym, args, rho);
  } else {
    mat = do_subassign_dflt(call, Rsh_SubassignSym, args, rho);
  }
  UNPROTECT(1);

  SET_SXP_VAL(sx, mat);
}

static INLINE void Rsh_GetIntlBuiltin(Value *call, Value *args_head,
                                      Value *args_tail, SEXP symbol) {
  SEXP value = INTERNAL(symbol);

  if (TYPEOF(value) != BUILTINSXP) {
    Rf_error("there is no .Internal function '%s'", CHAR(PRINTNAME(symbol)));
  }

  SET_SXP_VAL(call, value);
  INIT_CALL_FRAME(args_head, args_tail);
}

static INLINE void Rsh_SetTag(Value *fun, UNUSED Value *args_head,
                              Value *args_tail, SEXP tag) {
  if (TYPEOF(VAL_SXP(*fun)) != SPECIALSXP) {
    RSH_SET_TAG(*args_tail, tag);
  }
}

static INLINE void Rsh_Invisible() { R_Visible = FALSE; }

static INLINE void Rsh_SetterCall(Value *lhs, Value rhs, Value fun,
                                  Value args_head, Value args_tail, SEXP call,
                                  SEXP vexpr, SEXP rho) {
  SEXP lhs_sxp = val_as_sexp(*lhs);
  SEXP fun_sxp = val_as_sexp(fun);
  SEXP args = val_as_sexp(args_head);

  SEXP value;

  MARK_ASSIGNMENT_CALL(call);
  if (MAYBE_SHARED(lhs_sxp)) {
    lhs_sxp = Rf_shallow_duplicate(lhs_sxp);
    SET_SXP_VAL(lhs, lhs_sxp);
    ENSURE_NAMED(lhs_sxp);
  }

  switch (TYPEOF(fun_sxp)) {
  case BUILTINSXP:
    // append RHS top arguments with value tag
    RSH_LIST_APPEND_EX(&args_head, &args_tail, val_as_sexp(rhs), FALSE);
    RSH_SET_TAG(args_tail, R_valueSym);
    RSH_CALL_ARGS_DECREMENT_LINKS(args);
    // replace first argument with LHS value
    SETCAR(args, lhs_sxp);
    // call the builtin
    checkForMissings(args, call);
    value = PRIMFUN(fun_sxp)(call, fun_sxp, args, rho);
    break;
  case SPECIALSXP: {
    PROTECT(args = Rf_duplicate(CDR(call)));
    // replace the first argument with evaluated promise containing LHS
    // promise won't be captured so don't track references
    // that is why we have to use the _NR version of mkEVPROMISE
    SEXP prom = R_mkEVPROMISE_NR(Rsh_TmpvalSym, lhs_sxp);
    SETCAR(args, prom);
    // append the evalated promise for RHS as the last argument
    SEXP last = args;
    while (CDR(last) != R_NilValue) {
      last = CDR(last);
    }
    prom = R_mkEVPROMISE_NR(vexpr, val_as_sexp(rhs));
    SETCAR(last, prom);
    // call the special
    value = PRIMFUN(fun_sxp)(call, fun_sxp, args, rho);
    UNPROTECT(1);
    break;
  }
  case CLOSXP: {
    // unlike in SPECIALSXP case, we need to use a RC promise
    SEXP prom = R_mkEVPROMISE(vexpr, val_as_sexp(rhs));
    // append RHS to arguments with value tag
    RSH_LIST_APPEND_EX(&args_head, &args_tail, prom, FALSE);
    RSH_SET_TAG(args_tail, R_valueSym);
    // replace first argument with LHS value as *tmp*
    prom = R_mkEVPROMISE(Rsh_TmpvalSym, lhs_sxp);
    SETCAR(args, prom);
    // call the closure
    value = Rf_applyClosure(call, fun_sxp, args, rho, R_NilValue, TRUE);
    break;
  }
  default:
    Rf_error("bad function");
  }

  SET_SXP_VAL(lhs, value);
}

// clang-format off
#define Rsh_StartSubassign(lhs, rhs, call_val, args_head, args_tail, call, rho)  \
  Rsh_start_subassign_dispatch("[<-", lhs, rhs, call_val, args_head, args_tail, call, rho)

#define Rsh_StartSubassign2(lhs, rhs, call_val, args_head, args_tail, call, rho) \
  Rsh_start_subassign_dispatch("[[<-", lhs, rhs, call_val, args_head, args_tail, call, rho)
// clang-format on

static INLINE Rboolean Rsh_start_subassign_dispatch(
    const char *generic, Value *lhs, Value *rhs, Value *call_val,
    Value *args_head, Value *args_tail, SEXP call, SEXP rho) {
  SEXP lhs_sxp = val_as_sexp(*lhs);

  MARK_ASSIGNMENT_CALL(call);
  if (MAYBE_SHARED(lhs_sxp)) {
    lhs_sxp = Rf_shallow_duplicate(lhs_sxp);
    SET_SXP_VAL(lhs, lhs_sxp);
    ENSURE_NAMED(lhs_sxp);
  }

  SEXP value;
  if (isObject(lhs_sxp) && tryAssignDispatch(generic, call, lhs_sxp,
                                             val_as_sexp(*rhs), rho, &value)) {
    RSH_PC_INC(dispatched_subassign);
    RSH_CHECK_SIGINT();
    SET_SXP_VAL(lhs, value);
    return TRUE;
  } else {
    SEXP tag = TAG(CDR(call));
    SET_SXP_VAL(call_val, call);
    INIT_CALL_FRAME(args_head, args_tail);
    RSH_LIST_APPEND_EX(args_head, args_tail, lhs_sxp, FALSE);
    RSH_SET_TAG(*args_tail, tag);
    return FALSE;
  }
}

static INLINE void Rsh_DoMissing(Value *call, Value *args_head,
                                 Value *args_tail) {
  SEXP call_sxp = VAL_SXP(*call);
  if (TYPEOF(call_sxp) != SPECIALSXP) {
    RSH_LIST_APPEND_EX(args_head, args_tail, R_MissingArg, FALSE);
  }
}

#define Rsh_DfltSubassign(lhs, rhs, call_val, args_head, args_tail, rho)       \
  Rsh_dflt_subassign_dispatch(do_subassign_dflt, Rsh_SubassignSym, lhs, rhs,   \
                              call_val, args_head, args_tail, rho)
#define Rsh_DfltSubassign2(lhs, rhs, call_val, args_head, args_tail, rho)      \
  Rsh_dflt_subassign_dispatch(do_subassign2_dflt, Rsh_Subassign2Sym, lhs, rhs, \
                              call_val, args_head, args_tail, rho)

static INLINE void Rsh_dflt_subassign_dispatch(CCODE fun, SEXP symbol,
                                               Value *lhs, Value rhs,
                                               Value call_val, Value args_head,
                                               Value args_tail, SEXP rho) {
  SEXP call_sxp = val_as_sexp(call_val);
  SEXP args = val_as_sexp(args_head);
  RSH_CALL_ARGS_DECREMENT_LINKS(args);
  MARK_ASSIGNMENT_CALL(call_sxp);
  RSH_LIST_APPEND_EX(&args_head, &args_tail, val_as_sexp(rhs), FALSE);
  SEXP value = fun(call_sxp, symbol, args, rho);
  SET_VAL(lhs, value);
}

#define Rsh_DfltSubset(value, call_val, args_head, args_tail, rho)             \
  Rsh_dflt_subset(do_subset_dflt, Rsh_SubassignSym, value, call_val,           \
                  args_head, args_tail, rho)
#define Rsh_DfltSubset2(value, call_val, args_head, args_tail, rho)            \
  Rsh_dflt_subset(do_subset2_dflt, Rsh_Subassign2Sym, value, call_val,         \
                  args_head, args_tail, rho)

static INLINE void Rsh_dflt_subset(CCODE fun, SEXP symbol, Value *value,
                                   Value call_val, Value args_head,
                                   Value args_tail, SEXP rho) {
  SEXP call_sxp = val_as_sexp(call_val);
  SEXP args = val_as_sexp(args_head);
  RSH_CALL_ARGS_DECREMENT_LINKS(args);
  SEXP value_sxp = fun(call_sxp, symbol, args, rho);
  SET_VAL(value, value_sxp);
  R_Visible = TRUE;
}

#define Rsh_SubsetN(stack, n, call, rho)                                       \
  Rsh_do_subset_n((stack), n, call, rho, FALSE)
#define Rsh_Subset2N(stack, n, call, rho)                                      \
  Rsh_do_subset_n((stack), n, call, rho, TRUE)

static INLINE void Rsh_do_subset_n(Value *stack, int rank, SEXP call, SEXP rho,
                                   Rboolean subset2) {
  Value *sx = stack - rank - 1;
  Value *ix = stack - rank;
  SEXP vec = val_as_sexp(*sx);

  if (subset2 || FAST_VECELT_OK(vec)) {
    SEXP dim = Rsh_get_array_dim_attr(vec);
    if (dim != R_NilValue) {
      R_xlen_t k = Rsh_compute_index(dim, ix, rank);
      if (k >= 0) {
        DO_FAST_VECELT(vec, k, subset2, sx);
      }
    }
  }

  // slow path!
  RSH_PC_INC(slow_subset);

  SEXP args =
      PROTECT(CONS_NR(vec, Rsh_append_values_to_args(ix, rank, R_NilValue)));
  SEXP value;

  if (subset2) {
    value = do_subset2_dflt(call, Rsh_Subset2Sym, args, rho);
  } else {
    value = do_subset_dflt(call, Rsh_SubsetSym, args, rho);
  }

  UNPROTECT(1);

  SET_VAL(sx, value);
}

#define Rsh_SubassignN(stack, n, call, rho)                                    \
  Rsh_do_subassign_n((stack), n, call, rho, FALSE)
#define Rsh_Subassign2N(stack, n, call, rho)                                   \
  Rsh_do_subassign_n((stack), n, call, rho, TRUE)

static INLINE void Rsh_do_subassign_n(Value *stack, int rank, SEXP call,
                                      SEXP rho, Rboolean subassign2) {
  Value *sx = stack - rank - 2;
  Value *rhs = stack - rank - 1;
  Value *ix = stack - rank;

  SEXP vec = val_as_sexp(*sx);

  if (MAYBE_SHARED(vec)) {
    vec = Rf_shallow_duplicate(vec);
    SET_SXP_VAL(sx, vec);
  }

  SEXP dim = Rsh_get_array_dim_attr(vec);
  if (dim != R_NilValue) {
    R_xlen_t k = Rsh_compute_index(dim, ix, rank);
    if (k >= 0) {
      DO_FAST_SETVECELT(vec, k, *rhs, subassign2);
    }
  }

  // slow path!
  RSH_PC_INC(slow_subassign);

  SEXP rhs_sxp = val_as_sexp(*rhs);
  SEXP args = CONS_NR(rhs_sxp, R_NilValue);
  SET_TAG(args, Rsh_ValueSym);
  args = PROTECT(CONS_NR(vec, Rsh_append_values_to_args(ix, rank, args)));
  MARK_ASSIGNMENT_CALL(call);
  if (subassign2) {
    vec = do_subassign2_dflt(call, Rsh_Subassign2Sym, args, rho);
  } else {
    vec = do_subassign_dflt(call, Rsh_SubassignSym, args, rho);
  }

  UNPROTECT(1);

  SET_VAL(sx, vec);
}

static INLINE void Rsh_GetterCall(Value *lhs, Value *fun, Value args_head,
                                  Value args_tail, SEXP call, SEXP rho) {

  SEXP lhs_sxp = val_as_sexp(*lhs);
  SEXP fun_sxp = val_as_sexp(*fun);
  SEXP args = val_as_sexp(args_head);

  SEXP value;

  switch (TYPEOF(fun_sxp)) {
  case BUILTINSXP:
    RSH_CALL_ARGS_DECREMENT_LINKS(args);
    // replace first argument with LHS value
    SETCAR(args, lhs_sxp);
    // call the builtin
    checkForMissings(args, call);
    value = PRIMFUN(fun_sxp)(call, fun_sxp, args, rho);
    break;
  case SPECIALSXP: {
    /* duplicate arguments and put into stack for GC protection */
    args = PROTECT(Rf_duplicate(CDR(call)));
    SEXP prom = R_mkEVPROMISE_NR(Rsh_TmpvalSym, lhs_sxp);
    SETCAR(args, prom);
    // call the special
    value = PRIMFUN(fun_sxp)(call, fun_sxp, args, rho);
    UNPROTECT(1);
    break;
  }
  case CLOSXP: {
    // unlike in SPECIALSXP case, we need to use a RC promise
    SEXP prom = R_mkEVPROMISE(Rsh_TmpvalSym, lhs_sxp);
    SETCAR(args, prom);
    // call the closure
    value = Rf_applyClosure(call, fun_sxp, args, rho, R_NilValue, TRUE);
    break;
  }
  default:
    Rf_error("bad function");
  }

  SET_VAL(fun, value);
}

static INLINE void Rsh_SpecialSwap(Value *s3, Value *s2, Value *s1) {

#define VAL_MAYBE_REFERENCED(v) (VAL_IS_SXP(v) && MAYBE_REFERENCED(VAL_SXP(v)))
#define VAL_MAYBE_SHARED(v) (VAL_IS_SXP(v) && MAYBE_SHARED(VAL_SXP(v)))

  if (VAL_MAYBE_REFERENCED(*s1) &&
      (VAL_MAYBE_SHARED(*s1) || VAL_MAYBE_SHARED(*s3))) {
    SET_SXP_VAL(s1, Rf_shallow_duplicate(VAL_SXP(*s1)));
  }

  Value tmp = *s1;
  *s1 = *s2;
  *s2 = tmp;
}

typedef struct {
  R_xlen_t idx;
  R_xlen_t len;
  SEXPTYPE type;
  SEXP symbol;
} RshLoopInfo;

static INLINE void Rsh_StartFor(Value *s2, Value *s1, Value *s0, SEXP call,
                                SEXP symbol, BCell *cell, SEXP rho) {
  SEXP seq;
  Rboolean isq = FALSE;

  if (VAL_IS_SXP(*s2)) {
    seq = VAL_SXP(*s2);

    if (Rf_inherits(seq, "factor")) {
      seq = Rf_asCharacterFactor(seq);
      SET_SXP_VAL(s2, seq);
    }
  } else if (VAL_IS_ISQ(*s2)) {
    isq = TRUE;
    seq = VAL_SXP(*s2);
  } else {
    seq = val_as_sexp(*s2);
    SET_SXP_VAL(s2, seq);
  }

  // FIXME: BCPROT?

  SEXP info_sxp = Rf_allocVector(RAWSXP, sizeof(RshLoopInfo));
  RshLoopInfo *info = (RshLoopInfo *)RAW0(info_sxp);
  SET_SXP_VAL(s1, info_sxp);

  info->idx = -1;

  if (isq) {
    int n1 = INTEGER(seq)[0];
    int n2 = INTEGER(seq)[1];
    info->len = n1 <= n2 ? n2 - n1 + 1 : n1 - n2 + 1;
  } else if (Rf_isVector(seq)) {
    info->len = XLENGTH(seq);
  } else if (Rf_isList(seq) || isNull(seq)) {
    info->len = Rf_length(seq);
  } else {
    Rf_errorcall(call, "invalid for() loop sequence");
  }

  info->type = isq ? ISQSXP : TYPEOF(seq);
  info->symbol = symbol;

  // bump up links count of seq to avoid modification by loop code
  INCREMENT_LINKS(seq);

  // place initial loop variable value object on stack
  SEXP value;
  switch (TYPEOF(seq)) {
  case LGLSXP:
  case INTSXP:
  case REALSXP:
  case CPLXSXP:
  case STRSXP:
  case RAWSXP:
    value = Rf_allocVector(TYPEOF(seq), 1);
    INCREMENT_NAMED(value);
    break;
  default:
    value = R_NilValue;
  }
  SET_SXP_VAL(s0, value);

  Rsh_SetVar(s0, symbol, cell, rho);

  // stack at the end:
  //         s2 - sequence
  //         s1 - casted pointer for the RshLoopInfo
  // top --> s0 - the initial value
}

#define SET_FOR_LOOP_VAR(value, cell, symbol, rho)                             \
  do {                                                                         \
    if (BCELL_IS_UNBOUND(cell) || !bcell_set_value(cell, value)) {             \
      Rf_defineVar(symbol, value, rho);                                        \
    }                                                                          \
  } while (0)

static INLINE Rboolean Rsh_StepFor(Value *s2, Value *s1, Value *s0, BCell *cell,
                                   SEXP rho) {
  SEXP seq = val_as_sexp(*s2);
  RshLoopInfo *info = (RshLoopInfo *)RAW0(VAL_SXP(*s1));
  R_xlen_t i = ++(info->idx);

  if (i >= info->len) {
    return FALSE;
  }

  RSH_CHECK_SIGINT();

  SEXP value;

  // it is important to use info->type and not TYPEOF(seq)
  // as it could be the ISQSXP
  switch (info->type) {
  case INTSXP:
  case ISQSXP: {
    int v;
    if (info->type == INTSXP) {
      v = INTEGER_ELT(seq, i);
    } else {
      int *info = INTEGER(seq);
      int n1 = info[0];
      int n2 = info[1];
      int ii = (int)i;
      v = n1 <= n2 ? n1 + ii : n1 - ii;
      RSH_PC_INC(isq_for);
    }

    if (BCELL_TAG_WR(*cell) == INTSXP) {
      BCELL_IVAL_SET(*cell, v);
      return TRUE;
    } else if (BCELL_WRITABLE(*cell)) {
      BCELL_IVAL_NEW(*cell, v);
      return TRUE;
    } else {
      value = VAL_SXP(*s0);
      SET_SCALAR_IVAL(value, v);
    }
    break;
  }
  case REALSXP: {
    double v = REAL_ELT(seq, i);

    if (BCELL_TAG_WR(*cell) == REALSXP) {
      BCELL_DVAL_SET(*cell, v);
      return TRUE;
    } else if (BCELL_WRITABLE(*cell)) {
      BCELL_DVAL_NEW(*cell, v);
      return TRUE;
    } else {
      value = VAL_SXP(*s0);
      SET_SCALAR_DVAL(value, v);
    }
    break;
  }
  case LGLSXP: {
    int v = LOGICAL_ELT(seq, i);

    if (BCELL_TAG_WR(*cell) == LGLSXP) {
      BCELL_LVAL_SET(*cell, v);
      return TRUE;
    } else if (BCELL_WRITABLE(*cell)) {
      BCELL_LVAL_NEW(*cell, v);
      return TRUE;
    } else {
      value = VAL_SXP(*s0);
      SET_SCALAR_LVAL(value, v);
    }
    break;
  }
  case CPLXSXP:
    value = VAL_SXP(*s0);
    SET_SCALAR_CVAL(value, COMPLEX_ELT(seq, i));
    break;
  case STRSXP:
    value = VAL_SXP(*s0);
    SET_STRING_ELT(value, 0, STRING_ELT(seq, i));
    break;
  case RAWSXP:
    value = VAL_SXP(*s0);
    SET_SCALAR_BVAL(value, RAW(seq)[i]);
    break;
  case EXPRSXP:
  case VECSXP:
    value = VECTOR_ELT(seq, i);
    ENSURE_NAMEDMAX(value);
    break;
  case LISTSXP:
    value = CAR(seq);
    ENSURE_NAMEDMAX(value);
    SET_SXP_VAL(s2, CDR(seq));
  default:
    Rf_error("invalid sequence argument in for loop");
  }

  SET_FOR_LOOP_VAR(value, *cell, info->symbol, rho);
  return TRUE;
}

static INLINE void Rsh_EndFor(Value *s2, Value s1, Value s0, SEXP rho) {
  // FIXME: missing stack protection stuff
  SET_SXP_VAL(s2, R_NilValue);
}

#define ISQ_NEW(/* int */ x, /* int */ y, /* Value* */ res)                    \
  do {                                                                         \
    SEXP __v__ = Rf_allocVector(INTSXP, 2);                                    \
    INTEGER(__v__)[0] = (int)(x);                                              \
    INTEGER(__v__)[1] = (int)(y);                                              \
    SET_SXP_VAL(res, __v__);                                                   \
    res->tag = ISQSXP;                                                         \
    RSH_PC_INC(isq);                                                           \
  } while (0)

static INLINE void Rsh_Colon(Value *s1, Value s0, SEXP call, SEXP rho) {
  if (VAL_IS_DBL(*s1) && VAL_IS_DBL(s0)) {
    double rn1 = VAL_DBL(*s1);
    double rn2 = VAL_DBL(s0);
    if (R_FINITE(rn1) && R_FINITE(rn2) && INT_MIN <= rn1 && INT_MAX >= rn1 &&
        INT_MIN <= rn2 && INT_MAX >= rn2 && rn1 == (int)rn1 &&
        rn2 == (int)rn2) {
      ISQ_NEW(rn1, rn2, s1);
      R_Visible = TRUE;
    }
    return;
  }

  // slow path!
  DO_BUILTIN2(do_colon, call, Rsh_ColonOp, *s1, s0, rho, s1);
}

static INLINE void Rsh_SeqAlong(Value *v, SEXP call, SEXP rho) {
  SEXP s = val_as_sexp(*v);
  if (!isObject(s)) {
    R_xlen_t len = Rf_xlength(s);
    if (len > 0 && len <= INT_MAX) {
      ISQ_NEW(1, len, v);
      R_Visible = TRUE;
      return;
    }
  }
  DO_BUILTIN1(do_seq_along, call, Rsh_SeqAlongSym, *v, rho, v);
}

static INLINE void Rsh_SeqLen(Value *v, SEXP call, SEXP rho) {
  double len = NAN;

  if (VAL_IS_DBL(*v)) {
    len = VAL_DBL(*v);
  } else if (VAL_IS_INT(*v)) {
    len = VAL_INT(*v);
  }

  if (len > 0 && len < INT_MAX && len == (int)len) {
    ISQ_NEW(1, len, v);
    R_Visible = TRUE;
    return;
  }

  DO_BUILTIN1(do_seq_len, call, Rsh_SeqLenSym, *v, rho, v);
}

#define RSH_IS_TEST(v, p)                                                      \
  do {                                                                         \
<<<<<<< HEAD
    Value __v__ = *(v);                                                        \
    SET_LGL_VAL(__v__, p(val_as_sexp(__v__)));                                 \
=======
    SET_LGL_VAL(v, p(val_as_sexp(*(v))));                                      \
>>>>>>> 4d020cb8
  } while (0)

#define RSH_IS_TYPE(v, t)                                                      \
  do {                                                                         \
<<<<<<< HEAD
    Value *__v__ = v;                                                          \
    int __tag__ = VAL_TAG(*__v__);                                             \
    int __type__ = (t);                                                        \
    SET_LGL_VAL(*__v__,                                                        \
                __tag__ == __type__ ||                                         \
                    (__tag__ == 0 && TYPEOF(VAL_SXP(*__v__)) == __type__));    \
=======
    SET_LGL_VAL(v, VAL_TAG(*(v)) == t || TYPEOF(val_as_sexp(*(v))) == t);      \
>>>>>>> 4d020cb8
  } while (0)

static INLINE void Rsh_IsNull(Value *v) { RSH_IS_TYPE(v, NILSXP); }

static INLINE void Rsh_IsObject(Value *v) { RSH_IS_TEST(v, isObject); }

static INLINE void Rsh_IsNumeric(Value *v) { RSH_IS_TEST(v, isNumericOnly); }

static INLINE void Rsh_IsLogical(Value *v) { RSH_IS_TYPE(v, LGLSXP); }

static INLINE void Rsh_IsDouble(Value *v) { RSH_IS_TYPE(v, REALSXP); }

static INLINE void Rsh_IsComplex(Value *v) { RSH_IS_TYPE(v, CPLXSXP); }

static INLINE void Rsh_IsCharacter(Value *v) { RSH_IS_TYPE(v, STRSXP); }

static INLINE void Rsh_IsSymbol(Value *v) { RSH_IS_TYPE(v, SYMSXP); }

static INLINE void Rsh_IsInteger(Value *v) {
  switch (VAL_TAG(*v)) {
  case INTSXP:
  case ISQSXP:
    SET_LGL_VAL(v, TRUE);
    break;
  case 0: // some SEXP
  {
    SEXP s = VAL_SXP(*v);
    SET_LGL_VAL(v, (TYPEOF(s) == INTSXP) && !Rf_inherits(s, "factor"));
    break;
  }
  default:
    SET_LGL_VAL(v, FALSE);
  }
}

static inline void fixup_scalar_logical(Value *v, SEXP call, const char *arg,
                                        const char *op) {
  if (VAL_IS_LGL(*v)) {
    return;
  }

  // FIXME: does it make sense to optimize LGL / DBL?

  SEXP s = val_as_sexp(*v);
  if (IS_SIMPLE_SCALAR(s, LGLSXP)) {
    SET_LGL_VAL(v, SCALAR_LVAL(s));
  } else {
    if (!Rf_isNumber(s)) {
      Rf_errorcall(call, "invalid %s type in 'x %s y'", arg, op);
    }

    SET_LGL_VAL(v, Rf_asLogical2(s, 1, call));
  }
}

static INLINE Rboolean Rsh_And1st(Value *v, SEXP call) {
  fixup_scalar_logical(v, call, "'x'", "&&");
  R_Visible = TRUE;
  return VAL_INT(*v) == FALSE ? TRUE : FALSE;
}

static INLINE void Rsh_And2nd(Value *v2, Value v1, SEXP call) {
  // v2 is the result of Rsh_And1St
  fixup_scalar_logical(&v1, call, "'y'", "&&");
  R_Visible = TRUE;
  // Note: ‘NA’ is a valid logical object.  Where a component of ‘x’ or ‘y’
  //       is ‘NA’, the result will be ‘NA’ if the outcome is ambiguous.  In
  //       other words ‘NA & TRUE’ evaluates to ‘NA’, but ‘NA & FALSE’
  //       evaluates to ‘FALSE’.  See the examples below.
  //
  // Therefore:
  // The first argument is TRUE or NA.
  // If the second argument is not TRUE then its value is the result.
  // If the second argument is TRUE, then the first argument's value is the
  // result.
  if (VAL_INT(v1) == FALSE || VAL_INT(v1) == NA_LOGICAL) {
    *v2 = v1;
  }
  R_Visible = TRUE;
}

static INLINE Rboolean Rsh_Or1st(Value *v, SEXP call) {
  fixup_scalar_logical(v, call, "'x'", "||");
  R_Visible = TRUE;
  int r = VAL_INT(*v) != FALSE && VAL_INT(*v) != NA_LOGICAL;
  return r ? TRUE : FALSE;
}

static INLINE void Rsh_Or2nd(Value *v2, Value v1, SEXP call) {
  // v2 is the result of Rsh_And1St
  fixup_scalar_logical(&v1, call, "'y'", "||");
  R_Visible = TRUE;
  // The first argument is FALSE or NA.
  // If the second argument is not FALSE then its value is the result.
  // If the second argument is FALSE, then the first argument's value is the
  // result.
  if (VAL_INT(v1) != FALSE) {
    *v2 = v1;
  }
  R_Visible = TRUE;
}

static INLINE void Rsh_Log(Value *val, SEXP call, SEXP rho) {
  if (VAL_IS_DBL(*val)) {
    double d = VAL_DBL(*val);
    double r = R_log(d);
    if (ISNAN(r)) {
      if (ISNAN(d)) {
        r = d;
      } else {
        Rf_warningcall(call, R_MSG_NA);
      }
    }
    R_Visible = TRUE;
    SET_DBL_VAL(val, r);
    return;
  }

  // slow path
  SEXP args = CONS_NR(val_as_sexp(*val), R_NilValue);
  SET_SXP_VAL(val, args); // to protect
  R_Visible = TRUE;
  SET_SXP_VAL(val, do_log_builtin(call, LOG_OP, args, rho));
  RSH_PC_INC(slow_math1);
}

static INLINE void Rsh_LogBase(Value *val, Value base, SEXP call, SEXP rho) {
  if (VAL_IS_DBL(*val) && VAL_IS_DBL(base)) {
    double d = VAL_DBL(*val);
    double b = VAL_DBL(base);
    double r = R_logbase(d, b);
    if (ISNAN(r)) {
      if (ISNAN(d)) {
        r = d;
      } else if (ISNAN(b)) {
        r = b;
      } else {
        Rf_warningcall(call, R_MSG_NA);
      }
    }
    R_Visible = TRUE;
    SET_DBL_VAL(val, r);
    return;
  }

  // slow path
  SEXP args = CONS_NR(val_as_sexp(base), R_NilValue);
  args = CONS_NR(val_as_sexp(*val), args);
  SET_SXP_VAL(val, args); // to protect
  R_Visible = TRUE;
  SET_SXP_VAL(val, do_log_builtin(call, LOG_OP, args, rho));
  RSH_PC_INC(slow_math1);
}

static INLINE Rsh_Math1Fun Rsh_get_math1_fun(int i, SEXP call) {
  if (CAR(call) != R_MATH1_EXT_SYMS[i]) {
    Rf_error("math1 compiler/interpreter mismatch");
  } else {
    return R_MATH1_EXT_FUNS[i];
  }
}

static INLINE void Rsh_Math1(Value *v, SEXP call, int op, SEXP rho) {
  if (VAL_IS_DBL(*v)) {
    Rsh_Math1Fun fun = Rsh_get_math1_fun(op, call);
    double d = VAL_DBL(*v);
    double r = fun(d);
    if (ISNAN(r)) {
      if (ISNAN(d)) {
        r = d;
      } else {
        Rf_warningcall(call, R_MSG_NA);
      }
    }
    R_Visible = TRUE;
    SET_DBL_VAL(v, r);
    return;
  }

  // slow path
  SEXP args = CONS_NR(val_as_sexp(*v), R_NilValue);
  SET_SXP_VAL(v, args); // to protect
  R_Visible = TRUE;
  SET_VAL(v, do_math1(call, R_MATH1_EXT_OPS[op], args, rho));
  RSH_PC_INC(slow_math1);
}

#define Rsh_Dup(a, b) *(b) = *(a)
#define Rsh_Dup2nd(a, b, c) *(c) = *(a)

#endif // RUNTIME_H<|MERGE_RESOLUTION|>--- conflicted
+++ resolved
@@ -2265,26 +2265,18 @@
 
 #define RSH_IS_TEST(v, p)                                                      \
   do {                                                                         \
-<<<<<<< HEAD
-    Value __v__ = *(v);                                                        \
-    SET_LGL_VAL(__v__, p(val_as_sexp(__v__)));                                 \
-=======
-    SET_LGL_VAL(v, p(val_as_sexp(*(v))));                                      \
->>>>>>> 4d020cb8
+    Value *__v__ = v;                                                          \
+    SET_LGL_VAL(__v__, p(val_as_sexp(*__v__)));                                \
   } while (0)
 
 #define RSH_IS_TYPE(v, t)                                                      \
   do {                                                                         \
-<<<<<<< HEAD
     Value *__v__ = v;                                                          \
     int __tag__ = VAL_TAG(*__v__);                                             \
     int __type__ = (t);                                                        \
-    SET_LGL_VAL(*__v__,                                                        \
+    SET_LGL_VAL(__v__,                                                         \
                 __tag__ == __type__ ||                                         \
                     (__tag__ == 0 && TYPEOF(VAL_SXP(*__v__)) == __type__));    \
-=======
-    SET_LGL_VAL(v, VAL_TAG(*(v)) == t || TYPEOF(val_as_sexp(*(v))) == t);      \
->>>>>>> 4d020cb8
   } while (0)
 
 static INLINE void Rsh_IsNull(Value *v) { RSH_IS_TYPE(v, NILSXP); }
