#ifndef RUNTIME_H
#define RUNTIME_H

// THIS HEADER NEEDS TO BE A C-compatible HEADER
// IT IS USED BY THE SERVER COMPILER

#define RSH

// MAKE SURE Rinternals.h is not listed!
#include "runtime_internals.h"
#include <assert.h>
#include <limits.h>
#include <math.h>
#include <stdint.h>
#include <stdlib.h>

typedef int32_t i32;
typedef uint64_t u64;
typedef uint32_t u32;

// For copy-and-patch. Possibly for Rsh as well.
// To allow patching of internal symbols without unnecessary indirection
#ifdef RCP
#define EXTERN_ATTRIBUTES                                                      \
  __attribute__((section(".data"), visibility("hidden")))
#else
#define EXTERN_ATTRIBUTES
#endif

// LINKING MODEL
// -------------

// The code linking to this header can run in two modes:
// 1. as a standalone executable (shared library) that uses just the R runtime
//    which is used in tests
// 2. as a part of the Rsh package, loaded by the ORC JIT
//
// In the first case all the runtime functions are part of one translation unit.
// All of them should be static and depending on the NDEBUG state also inline.
//
// In the second case, only the Rsh instructions should be inlined and the rest
// should be linked to.
#ifdef RSH_TESTS
#define JIT_DECL
#define JIT_DEF
#else
#define JIT_DECL EXTERN_ATTRIBUTES extern
#define JIT_DEF
#endif

// PERFORMANCE COUNTERS
// --------------------

#ifdef RSH_PC
typedef struct {
  // number of times the slow path of Rsh_arith has been taken
  u32 slow_arith;
  // number of times the slow path of Rsh_math1 has been taken
  u32 slow_math1;
  // number of times the slow path of Rsh_unary has been taken
  u32 slow_unary;
  // number of times the slow path of Rsh_relop has been taken
  u32 slow_relop;
  // number of times the slow path of Rsh_*_subset has been taken
  u32 slow_subset;
  // number of times the slow path of Rsh_*_subassign has been taken
  u32 slow_subassign;
  // number of times the Rsh_*_subset operation dispatched
  u32 dispatched_subset;
  // number of times the Rsh_*_subassign operation dispatched
  u32 dispatched_subassign;
  // number of new ISQ values
  u32 isq;
  // number of ISQ loops
  u32 isq_for;
  // number of times R_Primitive was called
  u32 r_primitive;
} Rsh_PerfCounters;

#ifndef RSH_TESTS
// the global performance counters
JIT_DECL Rsh_PerfCounters Rsh_GPC;
#endif

#define RSH_PC_INC(m) Rsh_GPC.m++
#else
#define RSH_PC_INC(m)
#endif

#define X_MATH1_OPS                                                            \
  X(sqrt, SQRT_OP, Sqrt)                                                       \
  X(exp, EXP_OP, Exp)

#define X_ARITH_OPS                                                            \
  X(+, ADD_OP, Add)                                                            \
  X(-, SUB_OP, Sub)                                                            \
  X(*, MUL_OP, Mul)                                                            \
  X(/, DIV_OP, Div)                                                            \
  X(^, EXPT_OP, Expt)

#define X_REL_OPS                                                              \
  X(==, EQ_OP, Eq)                                                             \
  X(!=, NE_OP, Ne)                                                             \
  X(<, LT_OP, Lt)                                                              \
  X(<=, LE_OP, Le)                                                             \
  X(>, GT_OP, Gt)                                                              \
  X(>=, GE_OP, Ge)

#define X_UNARY_OPS                                                            \
  X(+, UPLUS_OP, UPlus)                                                        \
  X(-, UMINUS_OP, UMinus)

#define X_LOGIC2_OPS                                                           \
  X(&, AND_OP, And)                                                            \
  X(|, OR_OP, Or)

// X(name, idx as in math1, C function name)
#define X_MATH1_EXT_OPS                                                        \
  X(floor, 0, floor)                                                           \
  X(ceiling, 1, ceil)                                                          \
  X(sign, 2, sign)                                                             \
  X(expm1, 3, expm1)                                                           \
  X(log1p, 4, log1p)                                                           \
  X(cos, 5, cos)                                                               \
  X(sin, 6, sin)                                                               \
  X(tan, 7, tan)                                                               \
  X(acos, 8, acos)                                                             \
  X(asin, 9, asin)                                                             \
  X(atan, 10, atan)                                                            \
  X(cosh, 11, cosh)                                                            \
  X(sinh, 12, sinh)                                                            \
  X(tanh, 13, tanh)                                                            \
  X(acosh, 14, acosh)                                                          \
  X(asinh, 15, asinh)                                                          \
  X(atanh, 16, atanh)                                                          \
  X(lgamma, 17, lgammafn)                                                      \
  X(gamma, 18, gammafn)                                                        \
  X(digamma, 19, digamma)                                                      \
  X(trigamma, 20, trigamma)                                                    \
  X(cospi, 21, cospi)                                                          \
  X(sinpi, 22, sinpi)                                                          \
  X(tanpi, 23, Rtanpi)

typedef double (*Rsh_Math1Fun)(double);

#define X(a, b, c) b,
typedef enum { X_ARITH_OPS } RshArithOp;
typedef enum { X_REL_OPS } RshRelOp;
typedef enum { X_MATH1_OPS } RshMath1Op;
typedef enum { X_UNARY_OPS } RshUnaryOp;
typedef enum { X_LOGIC2_OPS } RshLogic2Op;
#undef X

// while a little cumbersome, it allows us to keep everything just
// in the header file, simplifying the standalone (test) mode.
#ifdef RSH_TESTS
#define X(a, b, c) NULL,
SEXP R_ARITH_OPS[] = {X_ARITH_OPS};
SEXP R_ARITH_OP_SYMS[] = {X_ARITH_OPS};
SEXP R_REL_OPS[] = {X_REL_OPS};
SEXP R_REL_OP_SYMS[] = {X_REL_OPS};

SEXP R_MATH1_OPS[] = {X_MATH1_OPS};
SEXP R_UNARY_OPS[] = {X_UNARY_OPS};
SEXP R_UNARY_OP_SYMS[] = {X_UNARY_OPS};
SEXP R_LOGIC2_OPS[] = {X_LOGIC2_OPS};

SEXP R_MATH1_EXT_OPS[] = {X_MATH1_EXT_OPS};
SEXP R_MATH1_EXT_SYMS[] = {X_MATH1_EXT_OPS};
Rsh_Math1Fun R_MATH1_EXT_FUNS[] = {X_MATH1_EXT_OPS};
#undef X
#else
EXTERN_ATTRIBUTES extern SEXP R_ARITH_OPS[];
EXTERN_ATTRIBUTES extern SEXP R_ARITH_OP_SYMS[];
EXTERN_ATTRIBUTES extern SEXP R_REL_OPS[];
EXTERN_ATTRIBUTES extern SEXP R_REL_OP_SYMS[];

EXTERN_ATTRIBUTES extern SEXP R_MATH1_OPS[];
EXTERN_ATTRIBUTES extern SEXP R_UNARY_OPS[];
EXTERN_ATTRIBUTES extern SEXP R_UNARY_OP_SYMS[];
EXTERN_ATTRIBUTES extern SEXP R_LOGIC2_OPS[];

EXTERN_ATTRIBUTES extern SEXP R_MATH1_EXT_OPS[];
EXTERN_ATTRIBUTES extern SEXP R_MATH1_EXT_SYMS[];
#ifndef RCP
extern Rsh_Math1Fun R_MATH1_EXT_FUNS[];
#endif
#endif

#define RSH_R_SYMBOLS                                                          \
  X([, Rsh_Subset)                                                        \
  X([[, Rsh_Subset2)                                                      \
  X(value, Rsh_Value)                                                     \
  X([<-, Rsh_Subassign)                                                   \
  X([[<-, Rsh_Subassign2)                                                 \
  X(.External2, Rsh_DotExternal2)                                         \
  X(*tmp*, Rsh_Tmpval)                                                    \
  X(:, Rsh_Colon)                                                         \
  X(seq_along, Rsh_SeqAlong)                                              \
  X(seq_len, Rsh_SeqLen)                                                  \
  X(log, Rsh_Log)

#ifndef RSH_TESTS
#define X(a, b)                                                                \
  EXTERN_ATTRIBUTES extern SEXP b##Sym EXTERN_ATTRIBUTES;                      \
  EXTERN_ATTRIBUTES extern SEXP b##Op EXTERN_ATTRIBUTES;

RSH_R_SYMBOLS
#undef X
#endif

// VALUE REPRESENTATION
// --------------------

typedef R_bcstack_t Value;

// Accessors

#ifdef ASSERTS
#define RSH_CHK_VAL_TYPE(v, t)                                                 \
  if ((v).tag != (t))                                                          \
    Rf_error("Expected unboxed: %d, got: %d", (t), (v).tag);
#else
#define RSH_CHK_VAL_TYPE(v, t)
#endif

static INLINE int VAL_INT(Value v) {
  RSH_CHK_VAL_TYPE(v, INTSXP);
  return (v).u.ival;
}

static INLINE double VAL_DBL(Value v) {
  RSH_CHK_VAL_TYPE(v, REALSXP);
  return (v).u.dval;
}

static INLINE SEXP VAL_SXP(Value v) {
#ifdef ASSERTS
  if ((v).tag != 0) {
    Rf_error("Expected a SEXP, got unboxed: %d", (v).tag);
  }
#endif
  return (v).u.sxpval;
}

// Type checkers

#define VAL_IS_INT(v) ((v).tag == INTSXP)
#define VAL_IS_INT_NOT_NA(v) (VAL_IS_INT(v) && VAL_INT(v) != NA_INTEGER)
#define VAL_IS_DBL(v) ((v).tag == REALSXP)
#define VAL_IS_DBL_NOT_NAN(v) VAL_IS_DBL(v) && !ISNAN(VAL_DBL(v))
#define VAL_IS_LGL(v) ((v).tag == LGLSXP)
#define VAL_IS_LGL_NOT_NA(v) (VAL_IS_LGL(v) && VAL_INT(v) != NA_LOGICAL)
#define VAL_IS_SXP(v) ((v).tag == 0)
#define VAL_IS_ISQ(v) ((v).tag == ISQSXP)

// FIXME: check type!
// FIXME: set flags?

#define SET_INT_VAL(target, value)                                             \
  do {                                                                         \
    Value *__node__ = (target);                                                \
    __node__->tag = INTSXP;                                                    \
    __node__->u.ival = (value);                                                \
  } while (0);

#define SET_DBL_VAL(target, value)                                             \
  do {                                                                         \
    Value *__node__ = (target);                                                \
    __node__->tag = REALSXP;                                                   \
    __node__->u.dval = (value);                                                \
  } while (0);

#define SET_LGL_VAL(target, value)                                             \
  do {                                                                         \
    Value *__node__ = (target);                                                \
    __node__->tag = LGLSXP;                                                    \
    __node__->u.ival = (value);                                                \
  } while (0);

#define SET_SXP_VAL(target, value)                                             \
  do {                                                                         \
    Value *__node__ = (target);                                                \
    __node__->tag = 0;                                                         \
    __node__->u.sxpval = (value);                                              \
  } while (0);

// FIXME: is this enough or so we need to check of the obj flag?
#define SET_VAL(target, value)                                                 \
  do {                                                                         \
    SEXP __v__ = (value);                                                      \
    Value *__n__ = (target);                                                   \
    if (__v__->sxpinfo.scalar && ATTRIB(__v__) == R_NilValue) {                \
      switch (TYPEOF(__v__)) {                                                 \
      case REALSXP:                                                            \
        SET_DBL_VAL(__n__, REAL(__v__)[0]);                                    \
        break;                                                                 \
      case INTSXP:                                                             \
        SET_INT_VAL(__n__, INTEGER(__v__)[0]);                                 \
        break;                                                                 \
      case LGLSXP:                                                             \
        SET_LGL_VAL(__n__, INTEGER(__v__)[0]);                                 \
        break;                                                                 \
      default:                                                                 \
        SET_SXP_VAL(__n__, __v__);                                             \
      }                                                                        \
    } else {                                                                   \
      SET_SXP_VAL(__n__, __v__);                                               \
    }                                                                          \
  } while (0)

#define ISQSXP 9999

#define VAL_TAG(v) ((v).tag)

// Checked accessors

// TODO: can we share this bcell expand?
// TODO: rename
static ALWAYS_INLINE SEXP val_as_sexp(Value v) {
  switch (v.tag) {
  case REALSXP:
    return Rf_ScalarReal(VAL_DBL(v));
  case INTSXP:
    return Rf_ScalarInteger(VAL_INT(v));
  case LGLSXP:
    return Rf_ScalarLogical(VAL_INT(v));
  case ISQSXP: {
    int *seqinfo = INTEGER(VAL_SXP(v));
    return R_compact_intrange(seqinfo[0], seqinfo[1]);
  }
  default:
    return VAL_SXP(v);
  }
}

#ifndef NO_STACK_OVERFLOW_CHECK
#define CHECK_OVERFLOW(__n__)                                                  \
  do {                                                                         \
    if (__builtin_expect(R_BCNodeStackTop + __n__ > R_BCNodeStackEnd, 0)) {    \
      nodeStackOverflow();                                                     \
    }                                                                          \
  } while (0)
#else
#define CHECK_OVERFLOW(__n__)
#endif

// FIXME: we do not need to set it to R_NilValue
//  it would not be bad to set it to some sentinel when in ASSERT
#define PUSH_VAL(n)                                                            \
  do {                                                                         \
    int __n__ = (n);                                                           \
    CHECK_OVERFLOW(__n__);                                                     \
    while (__n__-- > 0) {                                                      \
      (R_BCNodeStackTop++)->tag = INTSXP;                                      \
    }                                                                          \
  } while (0)

#define POP_VAL(n)                                                             \
  do {                                                                         \
    R_BCNodeStackTop -= (n);                                                   \
  } while (0)

#define GET_VAL(i) (R_BCNodeStackTop - (i))

// BINDING CELLS (bcell) implementation
// ------------------------------------
//
// A binding cell is a hack that R BC interpreter uses to gain some performance
// in the number of environment lookups for GETVAR and SETVAR. It also help
// with scalar doubles, intergers and logicals. The problem with R BNDCELLs is
// that its implementation is private, scattered over buch of files. Bringing
// it over is not easy as it brings a whole bunch of other stuff.
//
// Essentially a binding cell is a LISTSXP pointing to the frame in which the
// binding is stored. The CAR of the cell is the value of the binding
// (BCellVal). The tag of the cell identifies whether it is a scalar or a full
// SEXP. The BCELL_TAG(cell) is one of: - REALSXP, INTSXP, LGLSXP for scalars -
// 0 for any other type The BCELL_VAL(cell) is the value of the binding.

typedef SEXP BCell;
typedef union {
  SEXP sxpval;
  double dval;
  int ival;
} BCellVal;

#define BCELL_IS_UNBOUND(v) (BCELL_TAG(v) == 0 && CAR0(v) == R_UnboundValue)
#define BCELL_TAG(cell) ((cell)->sxpinfo.extra)
#define BCELL_TAG_SET(cell, tag) BCELL_TAG(cell) = tag
#define BCELL_VAL(cell) ((cell) != R_NilValue ? CAR0(cell) : R_UnboundValue)
#define BCELL_DVAL(v) ((BCellVal *)&CAR0(v))->dval
#define BCELL_IVAL(v) ((BCellVal *)&CAR0(v))->ival
#define BCELL_LVAL(v) ((BCellVal *)&CAR0(v))->ival

#define PROMISE_DVAL BCELL_DVAL
#define PROMISE_IVAL BCELL_IVAL
#define PROMISE_LVAL BCELL_LVAL

#define BCELL_DVAL_SET(cell, dval) (BCELL_DVAL(cell) = (dval))
#define BCELL_IVAL_SET(cell, ival) (BCELL_IVAL(cell) = (ival))
#define BCELL_LVAL_SET(cell, lval) (BCELL_LVAL(cell) = (lval))

#define BCELL_TAG_WR(v) (BINDING_IS_LOCKED(v) ? 0 : BCELL_TAG(v))
#define BCELL_WRITABLE(v)                                                      \
  (v != R_NilValue && !BINDING_IS_LOCKED(v) && !IS_ACTIVE_BINDING(v))

#define BCELL_INIT(cell, type)                                                 \
  do {                                                                         \
    if (BCELL_TAG(cell) == 0) {                                                \
      SETCAR(cell, R_NilValue);                                                \
    }                                                                          \
    BCELL_TAG_SET(cell, type);                                                 \
    SET_MISSING(cell, 0);                                                      \
  } while (0)

#define BCELL_DVAL_NEW(cell, val)                                              \
  do {                                                                         \
    BCELL_INIT(cell, REALSXP);                                                 \
    BCELL_DVAL_SET(cell, val);                                                 \
  } while (0)

#define BCELL_IVAL_NEW(cell, val)                                              \
  do {                                                                         \
    BCELL_INIT(cell, INTSXP);                                                  \
    BCELL_IVAL_SET(cell, val);                                                 \
  } while (0)

#define BCELL_LVAL_NEW(cell, val)                                              \
  do {                                                                         \
    BCELL_INIT(cell, LGLSXP);                                                  \
    BCELL_LVAL_SET(cell, val);                                                 \
  } while (0)

#define BCELL_TAG_CLEAR(cell)                                                  \
  do {                                                                         \
    if (BCELL_TAG(cell)) {                                                     \
      CAR0(cell) = R_NilValue;                                                 \
      BCELL_TAG_SET(cell, 0);                                                  \
    }                                                                          \
  } while (0)

// This is different from the R implementation:
//   do { \
//     BCELL_TAG_CLEAR(cell); \
//     SETCAR(cell, val); \
//   } while (0)
// but looking at the code, the SETCAR clears the tag anyway
#define BCELL_SET(cell, val) SETCAR(cell, val)

static INLINE void bcell_expand(BCell b) {
  int typetag = BCELL_TAG(b);
  if (typetag) {
    SEXP val;
    BCellVal vv;
    vv.sxpval = CAR0(b);
    switch (typetag) {
    case REALSXP:
      PROTECT(b);
      val = Rf_ScalarReal(vv.dval);
      BCELL_SET(b, val);
      INCREMENT_NAMED(val);
      UNPROTECT(1);
      break;
    case INTSXP:
      PROTECT(b);
      val = Rf_ScalarInteger(vv.ival);
      BCELL_SET(b, val);
      INCREMENT_NAMED(val);
      UNPROTECT(1);
      break;
    case LGLSXP:
      PROTECT(b);
      val = Rf_ScalarLogical(vv.ival);
      BCELL_SET(b, val);
      INCREMENT_NAMED(val);
      UNPROTECT(1);
      break;
    }
  }
}

#define IS_USER_DATABASE(rho)                                                  \
  (OBJECT((rho)) && Rf_inherits((rho), "UserDefinedDatabase"))

// Returns a binding cell or R_NilValue if the symbol is not bound
static INLINE BCell bcell_get(SEXP symbol, SEXP rho) {
  if (rho == R_BaseEnv || rho == R_BaseNamespace || IS_USER_DATABASE(rho)) {
    return R_NilValue;
  } else {
    R_varloc_t loc = R_findVarLocInFrame(rho, symbol);
    SEXP cell = loc.cell;

    return cell == NULL ? R_NilValue : cell;
  }
}

static ALWAYS_INLINE void bcell_ensure_cache(SEXP symbol, SEXP rho,
                                             BCell *const cache) {
  if (TAG(*cache) == symbol && !BCELL_IS_UNBOUND(*cache)) {
    return;
  } else {
    SEXP ncell = bcell_get(symbol, rho);
    if (ncell != R_NilValue) {
      *cache = ncell;
    } else if (*cache != R_NilValue && BCELL_IS_UNBOUND(*cache)) {
      *cache = R_NilValue;
    }
  }
}

static INLINE SEXP bcell_value(SEXP cell) {
  if (cell == R_NilValue) {
    return R_UnboundValue;
  } else if (BCELL_TAG(cell)) {
    bcell_expand(cell);
    return CAR0(cell);
  } else if (cell != R_NilValue && !IS_ACTIVE_BINDING(cell)) {
    return CAR0(cell);
  } else {
    return R_UnboundValue;
  }
}

#define BCELL_INLINE(cell, v)                                                  \
  do {                                                                         \
    BCell __cell__ = (cell);                                                   \
    SEXP __v__ = (v);                                                          \
    if (BCELL_WRITABLE(__cell__) && __v__->sxpinfo.scalar &&                   \
        ATTRIB(__v__) == R_NilValue) {                                         \
      switch (TYPEOF(__v__)) {                                                 \
      case REALSXP:                                                            \
        BCELL_DVAL_NEW(__cell__, REAL(__v__)[0]);                              \
        break;                                                                 \
      case INTSXP:                                                             \
        BCELL_IVAL_NEW(__cell__, INTEGER(__v__)[0]);                           \
        break;                                                                 \
      case LGLSXP:                                                             \
        BCELL_LVAL_NEW(__cell__, INTEGER(__v__)[0]);                           \
        break;                                                                 \
      }                                                                        \
    }                                                                          \
  } while (0)

static ALWAYS_INLINE Rboolean bcell_set_value(BCell cell, SEXP value) {
  if (cell != R_NilValue && !BINDING_IS_LOCKED(cell) &&
      !IS_ACTIVE_BINDING(cell)) {
    if (BNDCELL_TAG(cell) || CAR(cell) != value) {
      BCELL_SET(cell, value);
      if (MISSING(cell)) {
        SET_MISSING(cell, 0);
      } else {
        BCELL_INLINE(cell, value);
      }
    }
    return TRUE;
  } else {
    return FALSE;
  }
}

// CONSTANTS

// FIXME: use the SCALAR_ macros
#define Rsh_const(env, idx) ((SEXP *)STDVEC_DATAPTR((env)))[(idx)]

// CLOSURE REPRESENTATION
// ----------------------
//
// Closure (CLOSXP) whose budy is a BCODESXP are compiled into C functions.
// At runtime, these closures are represented as regular R closures with
// BCODESXP body containing code that calls a trampoline functions which in turn
// calls the compiled C function.
//
// Each closure has the same body:
//
// .External2(Rsh_call_trampoline, <fun>, <c_cp>)
//
// <fun> the EXTERNALPTR of the compiled C function
// <c_cp> the C constant pool (c_cp) used by the compiled C function
//
// The trampoline extracts these two elements from the extra pool entry and
// calls the function using the environment passed to the .External2 call.
//
// The C functions have the following signature (Rsh_closure):
//
// SEXP compiled_function(SEXP rho, SEXP c_cp)
//
// where rho is the environment created for the call of the function (passed
// from .External2), and c_cp the C constant pool.

// RUNTIME CONSTANTS
// -----------------

JIT_DECL Value *Rsh_NilValue;
JIT_DECL Value *Rsh_UnboundValue;
JIT_DECL SEXP NOT_OP;
JIT_DECL SEXP LOG_OP;
JIT_DECL SEXP BC2C_CALL_TRAMPOLINE_SXP;

#ifdef RSH_TESTS
#include "runtime_impl.h"
#else
JIT_DECL SEXP Rsh_initialize_runtime(void);
JIT_DECL SEXP Rsh_call_trampoline(SEXP call, SEXP op, SEXP args, SEXP rho);
JIT_DECL SEXP Rsh_pc_get(void);
JIT_DECL SEXP Rsh_pc_reset(void);
JIT_DECL SEXP create_wrapper_body(SEXP body, Rsh_closure fun_ptr, SEXP c_cp);
#endif

// UTILITIES
// ---------

#define INIT_CALL_FRAME(head, tail)                                            \
  SET_SXP_VAL(head, R_NilValue);                                               \
  SET_SXP_VAL(tail, R_NilValue);

static INLINE R_xlen_t as_index(Value v) {
  switch (VAL_TAG(v)) {
  case INTSXP: {
    int i = VAL_INT(v);
    if (i != NA_INTEGER) {
      return i;
    }
    break;
  }
  case REALSXP: {
    double i = VAL_DBL(v);
    if (!ISNAN(i) && i > 0 && i <= R_XLEN_T_MAX) {
      return (R_xlen_t)i;
    }
    break;
  }
  case LGLSXP:
    break;
  default: {
    SEXP i = VAL_SXP(v);
    if (IS_SCALAR(i, INTSXP)) {
      int j = SCALAR_IVAL(i);
      if (j != NA_INTEGER) {
        return j;
      }
    } else if (IS_SCALAR(i, REALSXP)) {
      double j = SCALAR_DVAL(i);
      if (!ISNAN(j) && j > 0 && j <= R_XLEN_T_MAX) {
        return (R_xlen_t)j;
      }
    }
  }
  }
  return -1;
}

static INLINE R_xlen_t Rsh_compute_index(SEXP dim, Value *ix, int rank) {
  if (rank != LENGTH(dim)) {
    return -1;
  }

  int *idim = INTEGER(dim);
  R_xlen_t mul = 1;
  R_xlen_t k = 0;

  for (int i = 0; i < rank; i++) {
    R_xlen_t j = as_index(*(ix + i)) - 1;

    if (j < 0 || j >= idim[i]) {
      return -1;
    }

    k += mul * j;
    mul *= idim[i];
  }

  return k;
}

static INLINE SEXP Rsh_append_values_to_args(Value *vals, int n, SEXP args) {
  Value *p = vals + n - 1;

  // We are building the argument list from the back so we need to procted the
  // individual cell. Instead of PROTECT/UNPROTECT calls, we can use the BC
  // stack.
  PUSH_VAL(1);
  Value *protect = GET_VAL(1);
  SET_SXP_VAL(protect, args);

  for (int i = 0; i < n; i++, p--) {
    args = CONS_NR(val_as_sexp(*p), args);
    SET_SXP_VAL(protect, args);
  }

  POP_VAL(1);

  return args;
}

// INSTRUCTIONS
// ------------

#define Rsh_Pop(x)

// looks up the value either in the cache, or
// if the cache == NULL or there is nothing in the cache, looks it in rho
// and if it does find it in rho and cache != NULL it updates the cache
// FIXME: rename cache to cell
static INLINE void Rsh_do_get_var(Value *res, SEXP symbol, BCell *cell,
                                  Rboolean dd, Rboolean keepmiss, SEXP rho) {
  RSH_PC_INC(slow_getvar);

  SEXP value = R_UnboundValue;
  int has_cell = 0;

  if (dd) {
    value = Rf_ddfindVar(symbol, rho);
  } else {
    if (cell != NULL) {
      bcell_ensure_cache(symbol, rho, cell);
      value = bcell_value(*cell);
    }

    if (value == R_UnboundValue) {
      value = Rf_findVar(symbol, rho);
    } else {
      has_cell = cell != NULL;
    }
  }

  if (value == R_UnboundValue) {
    UNBOUND_VARIABLE_ERROR(symbol, rho);
  } else if (value == R_MissingArg) {
    MAYBE_MISSING_ARGUMENT_ERROR(symbol, keepmiss, rho);
  } else if (TYPEOF(value) == PROMSXP) {
    if (PROMISE_IS_EVALUATED(value)) {
      value = PRVALUE(value);
    } else {
      /**** R_isMissing is inefficient */
      if (keepmiss && R_isMissing(symbol, rho)) {
        value = R_MissingArg;
      } else {
        forcePromise(value);
        // FIXME: this is pretty inefficient
        // the PRVALUE will likely call the R_expand_promise_value
        // which will expand a tagged SEXP only to later optimized into a Value
        // again
        value = PRVALUE(value);
      }
    }
  } else {
    ENSURE_NAMEDMAX(value);
  }

  if (has_cell) {
    BCELL_INLINE(*cell, value);
  }

  SET_VAL(res, value);
}

#define Rsh_GetVar(res, symbol, cell, rho)                                     \
  Rsh_get_var(res, symbol, cell, rho, FALSE, FALSE)
#define Rsh_GetVarMissOk(res, symbol, cell, rho)                               \
  Rsh_get_var(res, symbol, cell, rho, FALSE, TRUE)

static ALWAYS_INLINE void Rsh_get_var(Value *res, SEXP symbol, BCell *cell,
                                      SEXP rho, Rboolean dd,
                                      Rboolean keepmiss) {
  switch (BCELL_TAG(*cell)) {
  case REALSXP:
    SET_DBL_VAL(res, BCELL_DVAL(*cell));
    return;
  case INTSXP:
    SET_INT_VAL(res, BCELL_IVAL(*cell));
    return;
  case LGLSXP:
    SET_LGL_VAL(res, BCELL_IVAL(*cell));
    return;
  }

  SEXP value = BCELL_VAL(*cell);
  if (value != R_UnboundValue) {
    int type = TYPEOF(value);

    if (type == PROMSXP) {
      if (PROMISE_IS_EVALUATED(value)) {
        switch (PROMISE_TAG(value)) {
        case REALSXP:
          SET_DBL_VAL(res, PROMISE_DVAL(value));
          return;
        case INTSXP:
          SET_INT_VAL(res, PROMISE_IVAL(value));
          return;
        case LGLSXP:
          SET_LGL_VAL(res, PROMISE_LVAL(value));
          return;
        default:
          value = PRVALUE(value);
          type = TYPEOF(value);
        }
      }
    }

    /* try fast handling of some types; for these the */
    /* cell won't be R_NilValue or an active binding */
    switch (type) {
    case REALSXP:
    case INTSXP:
    case LGLSXP:
    case CPLXSXP:
    case STRSXP:
    case VECSXP:
    case RAWSXP:
      SET_SXP_VAL(res, value);
      return;
    case SYMSXP:
    case PROMSXP:
      break;
    default:
      if (*cell != R_NilValue && !IS_ACTIVE_BINDING(*cell)) {
        SET_SXP_VAL(res, value);
        return;
      }
    }
  }

  Rsh_do_get_var(res, symbol, cell, dd, keepmiss, rho);
}

static ALWAYS_INLINE void Rsh_SetVar(Value *v, SEXP symbol, BCell *cell,
                                     SEXP rho) {
  Value value = *v;
  int tag = VAL_TAG(value);

  if (tag == BCELL_TAG_WR(*cell)) {
    switch (tag) {
    case REALSXP:
      BCELL_DVAL_SET(*cell, VAL_DBL(value));
      return;
    case INTSXP:
      BCELL_IVAL_SET(*cell, VAL_INT(value));
      return;
    case LGLSXP:
      BCELL_LVAL_SET(*cell, VAL_INT(value));
      return;
    }
  } else if (BCELL_WRITABLE(*cell)) {
    switch (tag) {
    case REALSXP:
      BCELL_DVAL_NEW(*cell, VAL_DBL(value));
      return;
    case INTSXP:
      BCELL_IVAL_NEW(*cell, VAL_INT(value));
      return;
    case LGLSXP:
      BCELL_LVAL_NEW(*cell, VAL_INT(value));
      return;
    }
  }

  SEXP value_sxp = val_as_sexp(value);
  INCREMENT_NAMED(sexp_value);

  if (!bcell_set_value(*cell, value_sxp)) {
    PROTECT(value_sxp);
    Rf_defineVar(symbol, value_sxp, rho);
    UNPROTECT(1);
    bcell_ensure_cache(symbol, rho, cell);
    BCELL_INLINE(*cell, value_sxp);
  }
}

static INLINE void Rsh_SetVar2(Value *value, SEXP symbol, SEXP rho) {
  INCREMENT_NAMED(value);
  Rf_setVar(symbol, val_as_sexp(*value), rho);
}

static INLINE SEXP Rsh_Return(Value v) { return val_as_sexp(v); }

static INLINE SEXP Rsh_builtin_call_args(SEXP args) {
  for (SEXP a = args; a != R_NilValue; a = CDR(a)) {
    DECREMENT_LINKS(CAR(a));
  }
  return args;
}

static INLINE SEXP Rsh_closure_call_args(SEXP args) {
  for (SEXP a = args; a != R_NilValue; a = CDR(a)) {
    DECREMENT_LINKS(CAR(a));
    if (!TRACKREFS(a)) {
      ENABLE_REFCNT(a);
      INCREMENT_REFCNT(CAR(a));
      INCREMENT_REFCNT(CDR(a));
    }
  }
  return args;
}

static INLINE void Rsh_GetBuiltin(Value *call, Value *args_head,
                                  Value *args_tail, SEXP symbol) {
  SEXP value = SYMVALUE(symbol);

  if (TYPEOF(value) == PROMSXP && !PROMISE_IS_EVALUATED(value)) {
    forcePromise(value);
    value = PRVALUE(value);
  }

  if (TYPEOF(value) != BUILTINSXP) {
    value = R_Primitive(CHAR(PRINTNAME(symbol)));
    if (TYPEOF(value) != BUILTINSXP) {
      Rf_error("\"%s\" is not a BUILTIN function", CHAR(PRINTNAME(symbol)));
    }
    RSH_PC_INC(r_primitive);
  }

  SET_SXP_VAL(call, value);
  INIT_CALL_FRAME(args_head, args_tail);
}

static INLINE void Rsh_GetFun(Value *fun, Value *args_head, Value *args_tail,
                              SEXP symbol, SEXP rho) {
  // TODO: optimize with bcell
  SEXP fun_sxp = Rf_findFun(symbol, rho);
  SET_SXP_VAL(fun, fun_sxp);
  INIT_CALL_FRAME(args_head, args_tail);
}

#define Rsh_CallBuiltin Rsh_Call

#define Rsh_PushArg(h, t, v) RSH_PUSH_ARG(h, t, val_as_sexp(v))
#define Rsh_PushConstArg(h, t, v) RSH_PUSH_ARG(h, t, v)
#define Rsh_PushNullArg(h, t) Rsh_PushConstArg(h, t, R_NilValue)
#define Rsh_PushTrueArg(h, t) Rsh_PushConstArg(h, t, R_TrueValue)
#define Rsh_PushFalseArg(h, t) Rsh_PushConstArg(h, t, R_FalseValue)

#define Rsh_LdTrue(d) SET_LGL_VAL(d, TRUE)
#define Rsh_LdFalse(d) SET_LGL_VAL(d, FALSE)
#define Rsh_LdNull(d) SET_SXP_VAL(d, R_NilValue)

#define Rsh_LdConstInt(d, s)                                                   \
  do {                                                                         \
    R_Visible = TRUE;                                                          \
    SET_INT_VAL(d, SCALAR_IVAL(s));                                            \
  } while (0);
#define Rsh_LdConstDbl(d, s)                                                   \
  do {                                                                         \
    R_Visible = TRUE;                                                          \
    SET_DBL_VAL(d, SCALAR_DVAL(s));                                            \
  } while (0);
#define Rsh_LdConstLgl(d, s)                                                   \
  do {                                                                         \
    R_Visible = TRUE;                                                          \
    SET_LGL_VAL(d, SCALAR_LVAL(s));                                            \
  } while (0);
#define Rsh_LdConst(d, s)                                                      \
  do {                                                                         \
    R_Visible = TRUE;                                                          \
    SET_SXP_VAL(d, s);                                                         \
  } while (0);

static INLINE void Rsh_Call(Value *fun, Value args_head, UNUSED Value args_tail,
                            SEXP call, SEXP rho) {
  SEXP value = NULL;
  int flag;

  SEXP fun_sxp = VAL_SXP(*fun);
  SEXP args_sxp = VAL_SXP(args_head);

  switch (TYPEOF(fun_sxp)) {
  case BUILTINSXP:
    args_sxp = Rsh_builtin_call_args(args_sxp);
    checkForMissings(args_sxp, call);
    flag = PRIMPRINT(fun_sxp);
    R_Visible = (Rboolean)(flag != 1);
    value = PRIMFUN(fun_sxp)(call, fun_sxp, args_sxp, rho);
    if (flag < 2) {
      R_Visible = (Rboolean)(flag != 1);
    }
    break;
  case SPECIALSXP:
    flag = PRIMPRINT(fun_sxp);
    R_Visible = (Rboolean)(flag != 1);
    value = PRIMFUN(fun_sxp)(call, fun_sxp, markSpecialArgs(CDR(call)), rho);
    if (flag < 2) {
      R_Visible = (Rboolean)(flag != 1);
    }
    break;
  case CLOSXP:
    args_sxp = Rsh_closure_call_args(args_sxp);
    SEXP body = BODY(fun_sxp);

    // inline our call
    if (TYPEOF(body) == EXTPTRSXP && RSH_IS_CLOSURE_BODY(body)) {
      // TODO: R_GlobalContext->callflag != CTXT_GENERIC

      SEXP newrho =
          make_applyClosure_env(call, fun_sxp, args_sxp, rho, R_NilValue);
      PROTECT(newrho);
      RCNTXT ctx;
      Rf_begincontext(&ctx, CTXT_RETURN, call, newrho, rho, args_sxp, fun_sxp);
      R_Visible = TRUE;

      value = rcpEval(body, newrho);
      UNPROTECT(1);
      Rf_endcontext(&ctx);
      break;
    }

    // slow path
    value = Rf_applyClosure(call, fun_sxp, args_sxp, rho, R_NilValue, TRUE);
    break;
  default:
    Rf_error("bad function");
  }

  SET_VAL(fun, value);
}

static INLINE Rboolean Rsh_BrIfNot(Value value, SEXP call, SEXP rho) {
  // FIXME: temporary POP_VAL
  if (VAL_IS_LGL_NOT_NA(value)) {
    POP_VAL(1);
    return (Rboolean)!VAL_INT(value);
  } else if (VAL_IS_INT_NOT_NA(value)) {
    POP_VAL(1);
    return (Rboolean)(VAL_INT(value) == 0);
  } else if (VAL_IS_DBL_NOT_NAN(value)) {
    POP_VAL(1);
    return (Rboolean)(VAL_DBL(value) == 0.0);
  }

  SEXP value_sxp = VAL_SXP(value);

  if (IS_SCALAR(value_sxp, LGLSXP)) {
    Rboolean lval = (Rboolean)LOGICAL0(value_sxp)[0];
    if (lval != NA_LOGICAL) {
      POP_VAL(1);
      return (Rboolean)!lval;
    }
  }

  PROTECT(value_sxp);
  Rboolean ans = asLogicalNoNA(value_sxp, call, rho);
  UNPROTECT(1);
  POP_VAL(1);
  return (Rboolean)!ans;
}

#define DO_ARITH(op, a, b, r)                                                  \
  do {                                                                         \
    R_Visible = TRUE;                                                          \
    switch (op) {                                                              \
    case ADD_OP:                                                               \
      *(r) = (a) + (b);                                                        \
      break;                                                                   \
    case SUB_OP:                                                               \
      *(r) = (a) - (b);                                                        \
      break;                                                                   \
    case MUL_OP:                                                               \
      *(r) = (a) * (b);                                                        \
      break;                                                                   \
    case DIV_OP:                                                               \
      *(r) = (a) / (b);                                                        \
      break;                                                                   \
    case EXPT_OP:                                                              \
      *(r) = (b) == 2.0 ? (a) * (a) : R_pow((a), (b));                         \
      break;                                                                   \
    }                                                                          \
  } while (0)

// Sets r to LGL_TO_VAL(a op b)
#define DO_RELOP(op, a, b, r)                                                  \
  do {                                                                         \
    R_Visible = TRUE;                                                          \
    int __res__;                                                               \
    switch (op) {                                                              \
    case EQ_OP:                                                                \
      __res__ = (a) == (b);                                                    \
      break;                                                                   \
    case NE_OP:                                                                \
      __res__ = (a) != (b);                                                    \
      break;                                                                   \
    case LT_OP:                                                                \
      __res__ = (a) < (b);                                                     \
      break;                                                                   \
    case LE_OP:                                                                \
      __res__ = (a) <= (b);                                                    \
      break;                                                                   \
    case GT_OP:                                                                \
      __res__ = (a) > (b);                                                     \
      break;                                                                   \
    case GE_OP:                                                                \
      __res__ = (a) >= (b);                                                    \
      break;                                                                   \
    }                                                                          \
    SET_LGL_VAL(r, __res__);                                                   \
  } while (0)

// calls R internal function which takes two arguments
// it is like a second level builtin - called itself from do_* functions
#define DO_BINARY_BUILTIN(fun, call, op, opSym, lsh, rhs, rho, res)            \
  do {                                                                         \
    SEXP __res_sxp__ = fun((call), (op), (opSym), val_as_sexp((lhs)),          \
                           val_as_sexp((rhs)), (rho));                         \
    SET_VAL(res, __res_sxp__);                                                 \
  } while (0)

static ALWAYS_INLINE void Rsh_arith(Value *res, Value lhs, Value rhs, SEXP call,
                                    RshArithOp op, SEXP rho) {
  double res_dbl = 0;

  if (VAL_IS_DBL(lhs)) {
    double lhs_dbl = VAL_DBL(lhs);
    if (VAL_IS_DBL(rhs)) {
      DO_ARITH(op, lhs_dbl, VAL_DBL(rhs), &res_dbl);
      SET_DBL_VAL(res, res_dbl);
      return;
    } else if (VAL_IS_INT_NOT_NA(rhs)) {
      DO_ARITH(op, lhs_dbl, VAL_INT(rhs), &res_dbl);
      SET_DBL_VAL(res, res_dbl);
      return;
    }
  }

  if (VAL_IS_INT_NOT_NA(lhs)) {
    int lhs_int = VAL_INT(lhs);

    if (VAL_IS_DBL(rhs)) {
      DO_ARITH(op, lhs_int, VAL_DBL(rhs), &res_dbl);
      SET_DBL_VAL(res, res_dbl);
      return;
    } else if (VAL_IS_INT_NOT_NA(rhs)) {
      if (op == DIV_OP || op == EXPT_OP) {
        DO_ARITH(op, (double)lhs_int, (double)VAL_INT(rhs), &res_dbl);
        SET_DBL_VAL(res, res_dbl);
        return;
      } else {
        int res_int = 0;
        DO_ARITH(op, lhs_int, VAL_INT(rhs), &res_int);
        SET_INT_VAL(res, res_int);
        return;
      }
    }
  }

  // Slow path!
  RSH_PC_INC(slow_arith);
  DO_BINARY_BUILTIN(arith2, call, R_ARITH_OPS[op], R_ARITH_OP_SYMS[op], lsh,
                    rhs, rho, res);
}

#define X(a, b, c)                                                             \
  static ALWAYS_INLINE void Rsh_##c(Value *lhs_res, Value rhs, SEXP call,      \
                                    SEXP rho) {                                \
    Rsh_arith(lhs_res, *lhs_res, rhs, call, b, rho);                           \
  }
X_ARITH_OPS
#undef X

static ALWAYS_INLINE void Rsh_relop(Value *res, Value lhs, Value rhs, SEXP call,
                                    RshRelOp op, SEXP rho) {
  if (VAL_IS_DBL_NOT_NAN(lhs)) {
    double lhs_dbl = VAL_DBL(lhs);
    if (VAL_IS_DBL_NOT_NAN(rhs)) {
      DO_RELOP(op, lhs_dbl, VAL_DBL(rhs), res);
      return;
    } else if (VAL_IS_INT_NOT_NA(rhs)) {
      DO_RELOP(op, lhs_dbl, VAL_INT(rhs), res);
      return;
    }
  }

  if (VAL_IS_INT_NOT_NA(lhs)) {
    int lhs_int = VAL_INT(lhs);

    if (VAL_IS_DBL_NOT_NAN(rhs)) {
      DO_RELOP(op, lhs_int, VAL_DBL(rhs), res);
      return;
    } else if (VAL_IS_INT_NOT_NA(rhs)) {
      DO_RELOP(op, lhs_int, VAL_INT(rhs), res);
      return;
    }
  }

  // Slow path!
  RSH_PC_INC(slow_relop);
  DO_BINARY_BUILTIN(relop, call, R_REL_OPS[op], R_REL_OP_SYMS[op], lhs, rhs,
                    rho, res);
}

#define X(a, b, c)                                                             \
  static ALWAYS_INLINE void Rsh_##c(Value *lhs_res, Value rhs, SEXP call,      \
                                    SEXP rho) {                                \
    Rsh_relop(lhs_res, *lhs_res, rhs, call, b, rho);                           \
  }
X_REL_OPS
#undef X

// calls R builtin function do_* with 1 argument
#define DO_BUILTIN1(/* PRIMFUN */ fun, /* SEXP */ call, /* SEXP */ op,         \
                    /* Value */ arg, /* SEXP */ rho, /* Value* */ res)         \
  do {                                                                         \
    SEXP __res_sxp__ =                                                         \
        fun((call), (op), CONS_NR(val_as_sexp((arg)), R_NilValue), (rho));     \
    SET_VAL(res, __res_sxp__);                                                 \
    R_Visible = TRUE;                                                          \
  } while (0)

// calls R builtin function do_* with 2 arguments
#define DO_BUILTIN2(/* PRIMFUN */ fun, /* SEXP */ call, /* SEXP */ op,         \
                    /* Value */ arg1, /* Value */ arg2, /* SEXP */ rho,        \
                    /* Value* */ res)                                          \
  do {                                                                         \
    SEXP __tmp__ = CONS_NR(val_as_sexp((arg1)),                                \
                           CONS_NR(val_as_sexp((arg2)), R_NilValue));          \
    SEXP __res_sxp__ = fun((call), (op), __tmp__, (rho));                      \
    SET_VAL(res, __res_sxp__);                                                 \
    R_Visible = TRUE;                                                          \
  } while (0)

static INLINE void Rsh_math1(Value *res, Value arg, SEXP call, RshMath1Op op,
                             SEXP rho) {
  if (VAL_IS_DBL(arg)) {
    double d = VAL_DBL(arg);
    d = op == SQRT_OP ? sqrt(d) : exp(d);

    if (ISNAN(d)) {
      if (ISNAN(VAL_DBL(arg))) {
        d = VAL_DBL(arg);
      } else {
        Rf_warningcall(call, R_MSG_NA);
      }
    }

    SET_DBL_VAL(res, d);
    R_Visible = TRUE;
  } else if (VAL_IS_INT_NOT_NA(arg)) {
    double d = (double)VAL_INT(arg);
    d = op == SQRT_OP ? sqrt(d) : exp(d);

    if (ISNAN(d)) {
      Rf_warningcall(call, R_MSG_NA);
    }

    SET_DBL_VAL(res, d);
    R_Visible = TRUE;
  } else {
    // Slow path!
    RSH_PC_INC(slow_math1);
    DO_BUILTIN1(do_math1, call, R_MATH1_OPS[op], arg, rho, res);
  }
}

#define X(a, b, c)                                                             \
  static INLINE void Rsh_##c(Value *v, SEXP call, SEXP rho) {                  \
    Rsh_math1(v, *v, call, b, rho);                                            \
  }
X_MATH1_OPS
#undef X

static INLINE void Rsh_unary(Value *res, Value arg, SEXP call, RshUnaryOp op,
                             SEXP rho) {
  if (VAL_IS_DBL(arg)) {
    if (op == UMINUS_OP) {
      double d = VAL_DBL(arg);
      double e = -d;
      SET_DBL_VAL(res, e);
    }
  } else if (VAL_IS_INT_NOT_NA(arg)) {
    if (op == UMINUS_OP) {
      int i = VAL_INT(arg);
      int j = -i;
      SET_INT_VAL(res, j);
    }
  } else {
    // Slow path!
    RSH_PC_INC(slow_unary);
    SEXP s = arith1(call, R_UNARY_OPS[op], R_UNARY_OP_SYMS[op],
                    val_as_sexp(arg), rho);
    SET_VAL(res, s);
  }

  R_Visible = TRUE;
}

#define X(a, b, c)                                                             \
  static INLINE void Rsh_##c(Value *v, SEXP call, SEXP rho) {                  \
    Rsh_unary(v, *v, call, b, rho);                                            \
  }
X_UNARY_OPS
#undef X

static INLINE void Rsh_Not(Value *arg_res, SEXP call, SEXP rho) {
  Value *res = arg_res;
  Value arg = *arg_res;

  if (VAL_IS_LGL_NOT_NA(arg) || VAL_IS_INT_NOT_NA(arg)) {
    SET_LGL_VAL(res, !VAL_INT(arg));
  } else {
    // Slow path!
    DO_BUILTIN1(do_logic, call, NOT_OP, arg, rho, res);
  }
}

static INLINE void Rsh_logic(Value *res, Value lhs, Value rhs, SEXP call,
                             RshLogic2Op op, SEXP rho) {
  // TODO: not optimized
  // Slow path!
  DO_BUILTIN2(do_logic, call, R_LOGIC2_OPS[op], lhs, rhs, rho, res);
}

#define X(a, b, c)                                                             \
  static INLINE void Rsh_##c(Value *lhs_res, Value rhs, SEXP call, SEXP rho) { \
    Rsh_logic(lhs_res, *lhs_res, rhs, call, b, rho);                           \
  }
X_LOGIC2_OPS
#undef X

static INLINE void Rsh_MakeClosure(Value *res, SEXP mkclos_arg,
                                   Rsh_closure fun_ptr, SEXP c_cp, SEXP rho) {

  SEXP forms = VECTOR_ELT(mkclos_arg, 0);
  SEXP original_body = VECTOR_ELT(mkclos_arg, 1);
  // SEXP body = PROTECT(create_wrapper_body(original_body, fun_ptr, consts));
  SEXP body =
      PROTECT(R_MakeExternalPtr((void *)fun_ptr, Rsh_ClosureBodyTag, c_cp));
  SEXP closure = PROTECT(Rf_mkCLOSXP(forms, body, rho));

  if (LENGTH(mkclos_arg) > 2) {
    SEXP srcref = VECTOR_ELT(mkclos_arg, 2);
    if (TYPEOF(srcref) != NILSXP)
      // FIXME: expose R_SrcrefSymbol
      Rf_setAttrib(closure, Rf_install("srcref"), srcref);
  }
  R_Visible = TRUE;

  UNPROTECT(2); // body + closure
  SET_SXP_VAL(res, closure);
}

static INLINE void Rsh_CheckFun(Value *fun, Value *args_head,
                                Value *args_tail) {
  int is_fun = FALSE;

  if (VAL_IS_SXP(*fun)) {
    SEXP fun_sxp = VAL_SXP(*fun);
    is_fun = TYPEOF(fun_sxp) == CLOSXP || TYPEOF(fun_sxp) == BUILTINSXP ||
             TYPEOF(fun_sxp) == SPECIALSXP;
  }

  if (!is_fun) {
    Rf_error("attempt to apply non-function");
  }

  INIT_CALL_FRAME(args_head, args_tail);
}

static INLINE void Rsh_MakeProm(Value *fun, Value *args_head, Value *args_tail,
                                SEXP code, SEXP rho) {
  switch (TYPEOF(VAL_SXP(*fun))) {
  case CLOSXP: {
    SEXP value = Rf_mkPROMISE(code, rho);
    RSH_PUSH_ARG(args_head, args_tail, value);
    break;
  }
  case BUILTINSXP:
    if (TYPEOF(code) == BCODESXP) {
      SEXP value = bcEval(code, rho);
      RSH_PUSH_ARG(args_head, args_tail, value);
    } else {
      /* uncommon but possible, the compiler may decide not
         to compile an argument expression */
      SEXP value = Rf_eval(code, rho);
      RSH_PUSH_ARG(args_head, args_tail, value);
    }
    break;
  case SPECIALSXP:
    break;
  default:
    Rf_error("bad function");
  }
}

static INLINE void Rsh_Dollar(Value *x_res, SEXP call, SEXP symbol, SEXP rho) {
  Value *res = x_res;
  Value x = *x_res;
  SEXP value_sxp;

  SEXP x_sxp = val_as_sexp(x);
  int dispatched = FALSE;

  if (isObject(x_sxp)) {
    SEXP ncall = PROTECT(Rf_duplicate(call));
    SETCAR(CDDR(ncall), Rf_ScalarString(symbol));
    dispatched = tryDispatch("$", ncall, x_sxp, rho, &value_sxp);
    UNPROTECT(1);
  }

  if (!dispatched) {
    value_sxp = R_subset3_dflt(x_sxp, PRINTNAME(symbol), call);
  }

  R_Visible = TRUE;
  SET_VAL(res, value_sxp);
}

#define Rsh_StartSubsetN(value, call, rho)                                     \
  Rsh_start_subset_dispatch_n("[", value, call, rho)
#define Rsh_StartSubset2N(value, call, rho)                                    \
  Rsh_start_subset_dispatch_n("[[", value, call, rho)

static INLINE Rboolean Rsh_start_subset_dispatch_n(const char *generic,
                                                   Value *value, SEXP call,
                                                   SEXP rho) {
  SEXP value_sxp = val_as_sexp(*value);
  if (isObject(value_sxp) &&
      tryDispatch(generic, call, value_sxp, rho, &value_sxp)) {
    RSH_PC_INC(dispatched_subset);
    RSH_CHECK_SIGINT();
    SET_VAL(value, value_sxp);
    return TRUE;
  }

  return FALSE;
}

#define Rsh_StartSubset(value, call_val, args_head, args_tail, call, rho)      \
  Rsh_start_subset_dispatch("[", value, call_val, args_head, args_tail, call,  \
                            rho)
#define Rsh_StartSubset2(value, call_val, args_head, args_tail, call, rho)     \
  Rsh_start_subset_dispatch("[[", value, call_val, args_head, args_tail, call, \
                            rho)

static INLINE Rboolean Rsh_start_subset_dispatch(const char *generic,
                                                 Value *value, Value *call_val,
                                                 Value *args_head,
                                                 Value *args_tail, SEXP call,
                                                 SEXP rho) {
  SEXP value_sxp = val_as_sexp(*value);
  if (isObject(value_sxp) &&
      tryDispatch(generic, call, value_sxp, rho, &value_sxp)) {
    RSH_PC_INC(dispatched_subset);
    RSH_CHECK_SIGINT();
    SET_VAL(value, value_sxp);
    // FIXME: temporary stack
    POP_VAL(3);
    return TRUE;
  } else {
    SEXP tag = TAG(CDR(call));
    SET_SXP_VAL(call_val, call);
    // FIXME: these is a discrepancy between this code and what GNU-R does:
    //  In GNUR at this point we push additional R_NilValue onto the stack
    //  I just don't see why, or regardless why, who does pops it out?
    INIT_CALL_FRAME(args_head, args_tail);
    RSH_PUSH_ARG(args_head, args_tail, val_as_sexp(*value));
    RSH_SET_TAG(*args_tail, tag);
    return FALSE;
  }
}

#define Rsh_VecSubset(x, i, call, rho) Rsh_vec_subset(x, i, call, rho, FALSE)
#define Rsh_VecSubset2(x, i, call, rho) Rsh_vec_subset(x, i, call, rho, TRUE)

static INLINE void Rsh_vec_subset(Value *x, Value i, SEXP call, SEXP rho,
                                  Rboolean subset2) {
  SEXP vec = val_as_sexp(*x);
  R_xlen_t index = as_index(i) - 1;

  if (subset2 || FAST_VECELT_OK(vec)) {
    DO_FAST_VECELT(vec, index, subset2, x);
  }

  // slow path!
  RSH_PC_INC(slow_subset);
  SEXP args;
  args = CONS_NR(val_as_sexp(i), R_NilValue);
  args = CONS_NR(vec, args);
  PROTECT(args);

  SEXP value;
  if (subset2) {
    value = do_subset2_dflt(call, Rsh_Subset2Sym, args, rho);
  } else {
    value = do_subset_dflt(call, Rsh_SubsetSym, args, rho);
  }

  UNPROTECT(1);

  SET_VAL(x, value);
}

#define Rsh_MatSubset(sx, si, sj, call, rho)                                   \
  Rsh_mat_subset(sx, si, sj, call, rho, FALSE)
#define Rsh_MatSubset2(sx, si, sj, call, rho)                                  \
  Rsh_mat_subset(sx, si, sj, call, rho, TRUE)

static INLINE void Rsh_mat_subset(Value *sx, Value si, Value sj, SEXP call,
                                  SEXP rho, Rboolean subset2) {
  SEXP mat = val_as_sexp(*sx);

  if (subset2 || FAST_VECELT_OK(mat)) {
    SEXP dim = Rsh_get_mat_dim_attr(mat);
    if (dim != R_NilValue) {
      R_xlen_t i = as_index(si);
      R_xlen_t j = as_index(sj);
      R_xlen_t nrow = INTEGER(dim)[0];
      R_xlen_t ncol = INTEGER(dim)[1];
      if (i > 0 && j > 0 && i <= nrow && j <= ncol) {
        R_xlen_t k = i - 1 + nrow * (j - 1);
        DO_FAST_VECELT(mat, k, subset2, sx);
      }
    }
  }

  // slow path!
  RSH_PC_INC(slow_subset);

  SEXP idx = val_as_sexp(si);
  SEXP jdx = val_as_sexp(sj);

  SEXP args;
  args = CONS_NR(jdx, R_NilValue);
  args = CONS_NR(idx, args);
  args = CONS_NR(mat, args);
  PROTECT(args);

  SEXP value;
  if (subset2)
    value = do_subset2_dflt(call, Rsh_Subset2Sym, args, rho);
  else
    value = do_subset_dflt(call, Rsh_SubsetSym, args, rho);
  UNPROTECT(1);
  SET_VAL(sx, value);
}

static INLINE void Rsh_StartAssign(Value *rhs, Value *lhs_cell, Value *lhs_val,
                                   Value *rhs_dup, SEXP symbol, BCell *cache,
                                   SEXP rho) {
  // FIXME: INCLNK_stack_commit

  if (VAL_IS_SXP(*rhs)) {
    SEXP saverhs = VAL_SXP(*rhs);
    FIXUP_RHS_NAMED(saverhs);

    int refrhs = MAYBE_REFERENCED(saverhs);
    rhs->flags = refrhs;
    if (refrhs) {
      INCREMENT_REFCNT(saverhs);
    }
  }

  bcell_ensure_cache(symbol, rho, cache);
  SEXP value = bcell_value(*cache);
  R_varloc_t loc;
  if (value == R_UnboundValue || TYPEOF(value) == PROMSXP) {
    value = EnsureLocal(symbol, rho, &loc);
    if (loc.cell == NULL) {
      loc.cell = R_NilValue;
    }
  } else {
    loc.cell = *cache;
  }
  int maybe_in_assign = ASSIGNMENT_PENDING(loc.cell);
  SET_ASSIGNMENT_PENDING(loc.cell, TRUE);
  SET_SXP_VAL(lhs_cell, loc.cell);

  if (maybe_in_assign || MAYBE_SHARED(value)) {
    value = Rf_shallow_duplicate(value);
  }
  SET_SXP_VAL(lhs_val, value);
  *rhs_dup = *rhs;
}

static INLINE void Rsh_StartAssign2(Value *rhs, Value *lhs_cell, Value *lhs_val,
                                    Value *rhs_dup, SEXP symbol, SEXP rho) {
  R_varloc_t loc = R_findVarLoc(symbol, rho);
  if (loc.cell == NULL) {
    loc.cell = R_NilValue;
  }

  int maybe_in_assign = ASSIGNMENT_PENDING(loc.cell);
  SET_ASSIGNMENT_PENDING(loc.cell, TRUE);
  SET_SXP_VAL(lhs_cell, loc.cell);

  Rsh_do_get_var(lhs_val, symbol, NULL, FALSE, FALSE, ENCLOS(rho));
  SEXP value_sxp = val_as_sexp(*lhs_val);
  if (maybe_in_assign || MAYBE_SHARED(value_sxp)) {
    value_sxp = Rf_shallow_duplicate(value_sxp);
  }
  SET_SXP_VAL(lhs_val, value_sxp);

  *rhs_dup = *rhs;
  if (VAL_IS_SXP(*rhs_dup)) {
    FIXUP_RHS_NAMED(VAL_SXP(*rhs_dup));
    INCREMENT_REFCNT(VAL_SXP(*rhs_dup));
  }
  // stack at the end:
  //         s3 - RHS value
  //         s2 - LHS cell
  //         s1 - LHS value
  //         s0 - RHS value
  // top -->
}

static INLINE void Rsh_EndAssign(Value *rhs, Value lhs_cell, Value value,
                                 SEXP symbol, BCell *cache, SEXP rho) {
  SEXP lhs_cell_sxp = VAL_SXP(lhs_cell);
  SET_ASSIGNMENT_PENDING(lhs_cell_sxp, FALSE);

  bcell_ensure_cache(symbol, rho, cache);
  SEXP value_sxp = val_as_sexp(value);

  // FIXME: try_unwrap ALTREP

  INCREMENT_NAMED(value_sxp);
  if (!bcell_set_value(*cache, value_sxp)) {
    Rf_defineVar(symbol, value_sxp, rho);
  }

  if (VAL_IS_SXP(*rhs)) {
    SEXP saverhs = VAL_SXP(*rhs);
    INCREMENT_NAMED(saverhs);
    if (rhs->flags) {
      DECREMENT_REFCNT(saverhs);
    }
  }
}

static INLINE void Rsh_EndAssign2(Value *rhs, Value lhs_cell, Value value,
                                  SEXP symbol, SEXP rho) {
  SEXP lhs_cell_sxp = VAL_SXP(lhs_cell);
  SET_ASSIGNMENT_PENDING(lhs_cell_sxp, FALSE);

  SEXP value_sxp = val_as_sexp(value);
  INCREMENT_NAMED(value_sxp);

  // FIXME: this is not what GNUR does, but
  // it feels logical. We have the binding cell so
  // why cannot we update it directly?
  BCELL_SET(lhs_cell_sxp, value_sxp);
  // instead this is what GNUR does:
  // Rf_setVar(symbol, value_sxp, ENCLOS(rho));

  if (VAL_IS_SXP(*rhs)) {
    SEXP rhs_sxp = VAL_SXP(*rhs);
    INCREMENT_NAMED(rhs_sxp);
    DECREMENT_REFCNT(rhs_sxp);
  }
}

#define Rsh_StartSubassignN(lhs, rhs, call, rho)                               \
  Rsh_start_subassign_dispatch_n("[<-", lhs, rhs, call, rho)
#define Rsh_StartSubassign2N(lhs, rhs, call, rho)                              \
  Rsh_start_subassign_dispatch_n("[[<-", lhs, rhs, call, rho)

static INLINE Rboolean Rsh_start_subassign_dispatch_n(const char *generic,
                                                      Value *lhs, Value *rhs,
                                                      SEXP call, SEXP rho) {
  SEXP lhs_sxp = val_as_sexp(*lhs);

  if (isObject(lhs_sxp)) {
    MARK_ASSIGNMENT_CALL(call);
    SEXP rhs_sxp = val_as_sexp(*rhs);
    if (MAYBE_SHARED(lhs_sxp)) {
      lhs_sxp = Rf_shallow_duplicate(lhs_sxp);
      SET_SXP_VAL(lhs, lhs_sxp);
      ENSURE_NAMED(lhs_sxp);
    }

    SEXP value = NULL;
    if (tryAssignDispatch(generic, call, lhs_sxp, rhs_sxp, rho, &value)) {
      RSH_PC_INC(dispatched_subassign);
      RSH_CHECK_SIGINT();
      SET_SXP_VAL(lhs, value);
      // FIXME: temporary
      POP_VAL(1);
      return TRUE;
    }
  }

  return FALSE;
}

#define Rsh_VecSubassign(sx, rhs, i, call, rho)                                \
  Rsh_vec_subassign(sx, rhs, i, call, rho, FALSE)
#define Rsh_VecSubassign2(sx, rhs, i, call, rho)                               \
  Rsh_vec_subassign(sx, rhs, i, call, rho, TRUE)

static INLINE void Rsh_vec_subassign(Value *sx, Value rhs, Value i, SEXP call,
                                     SEXP rho, Rboolean sub2) {
  SEXP vec = val_as_sexp(*sx);

  if (MAYBE_SHARED(vec)) {
    vec = Rf_shallow_duplicate(vec);
    SET_SXP_VAL(sx, vec);
  }

  // Fast case - INT index and RHS is scalar of the right type
  if (VAL_TAG(rhs) && VAL_IS_INT(i) && VAL_TAG(rhs) == TYPEOF(vec)) {
    Rboolean set = TRUE;
    R_xlen_t idx = VAL_INT(i);
    if (idx > 0 && idx <= XLENGTH(vec)) {
      switch (TYPEOF(vec)) {
      case REALSXP:
        REAL(vec)[idx - 1] = VAL_DBL(rhs);
        break;
      case INTSXP:
        INTEGER(vec)[idx - 1] = VAL_INT(rhs);
        break;
      case LGLSXP:
        LOGICAL(vec)[idx - 1] = VAL_INT(rhs);
        break;
      default:
        set = FALSE;
        break;
      }

      if (set) {
        R_Visible = TRUE;
        SETTER_CLEAR_NAMED(vec);
        return;
      }
    }
  }

  DO_FAST_SETVECELT(sx, vec, as_index(i) - 1, rhs, sub2);

  // slow path!
  RSH_PC_INC(slow_subassign);
  SEXP idx = val_as_sexp(i);
  SEXP value = val_as_sexp(rhs);

  SEXP args;
  args = CONS_NR(value, R_NilValue);
  SET_TAG(args, Rsh_ValueSym);
  args = CONS_NR(idx, args);
  args = CONS_NR(vec, args);
  PROTECT(args);

  MARK_ASSIGNMENT_CALL(call);
  if (sub2) {
    vec = do_subassign2_dflt(call, Rsh_Subassign2Sym, args, rho);
  } else {
    vec = do_subassign_dflt(call, Rsh_SubassignSym, args, rho);
  }
  UNPROTECT(1);

  SET_SXP_VAL(sx, vec);
}

#define Rsh_MatSubassign(sx, rhs, si, sj, call, rho)                           \
  Rsh_mat_subassign(sx, rhs, si, sj, call, rho, FALSE)
#define Rsh_MatSubassign2(sx, rhs, si, sj, call, rho)                          \
  Rsh_mat_subassign(sx, rhs, si, sj, call, rho, TRUE)

static INLINE void Rsh_mat_subassign(Value *sx, Value rhs, Value si, Value sj,
                                     SEXP call, SEXP rho, Rboolean subassign2) {
  SEXP mat = val_as_sexp(*sx);

  if (MAYBE_SHARED(mat)) {
    mat = Rf_shallow_duplicate(mat);
    SET_SXP_VAL(sx, mat);
  }

  SEXP dim = Rsh_get_mat_dim_attr(mat);

  if (dim != R_NilValue) {
    R_xlen_t i = as_index(si);
    R_xlen_t j = as_index(sj);
    R_xlen_t nrow = INTEGER(dim)[0];
    R_xlen_t ncol = INTEGER(dim)[1];
    if (i > 0 && j > 0 && i <= nrow && j <= ncol) {
      R_xlen_t k = i - 1 + nrow * (j - 1);
      DO_FAST_SETVECELT(sx, mat, k, rhs, subassign2);
    }
  }

  // slow path!
  RSH_PC_INC(slow_subassign);

  SEXP value = val_as_sexp(rhs);
  SEXP idx = val_as_sexp(si);
  SEXP jdx = val_as_sexp(sj);

  SEXP args;
  args = CONS_NR(value, R_NilValue);
  SET_TAG(args, Rsh_ValueSym);
  args = CONS_NR(jdx, args);
  args = CONS_NR(idx, args);
  args = CONS_NR(mat, args);
  PROTECT(args);

  MARK_ASSIGNMENT_CALL(call);
  if (subassign2) {
    mat = do_subassign2_dflt(call, Rsh_Subassign2Sym, args, rho);
  } else {
    mat = do_subassign_dflt(call, Rsh_SubassignSym, args, rho);
  }
  UNPROTECT(1);

  SET_SXP_VAL(sx, mat);
}

static INLINE void Rsh_GetIntlBuiltin(Value *call, Value *args_head,
                                      Value *args_tail, SEXP symbol) {
  SEXP value = INTERNAL(symbol);

  if (TYPEOF(value) != BUILTINSXP) {
    Rf_error("there is no .Internal function '%s'", CHAR(PRINTNAME(symbol)));
  }

  SET_SXP_VAL(call, value);
  INIT_CALL_FRAME(args_head, args_tail);
}

static INLINE void Rsh_SetTag(Value *fun, UNUSED Value *args_head,
                              Value *args_tail, SEXP tag) {
  if (TYPEOF(VAL_SXP(*fun)) != SPECIALSXP) {
    RSH_SET_TAG(*args_tail, tag);
  }
}

static INLINE void Rsh_Invisible() { R_Visible = FALSE; }

static INLINE void Rsh_SetterCall(Value *lhs, Value rhs, Value fun,
                                  Value args_head, Value args_tail, SEXP call,
                                  SEXP vexpr, SEXP rho) {
  SEXP lhs_sxp = val_as_sexp(*lhs);
  SEXP fun_sxp = val_as_sexp(fun);
  SEXP args = val_as_sexp(args_head);

  SEXP value;

  MARK_ASSIGNMENT_CALL(call);
  if (MAYBE_SHARED(lhs_sxp)) {
    lhs_sxp = Rf_shallow_duplicate(lhs_sxp);
    SET_SXP_VAL(lhs, lhs_sxp);
    ENSURE_NAMED(lhs_sxp);
  }

  switch (TYPEOF(fun_sxp)) {
  case BUILTINSXP:
    // append RHS top arguments with value tag
    RSH_PUSH_ARG(&args_head, &args_tail, val_as_sexp(rhs));
    RSH_SET_TAG_SYMBOL(args_tail, R_valueSym);
    RSH_CALL_ARGS_DECREMENT_LINKS(args);
    // replace first argument with LHS value
    SETCAR(args, lhs_sxp);
    // call the builtin
    checkForMissings(args, call);
    value = PRIMFUN(fun_sxp)(call, fun_sxp, args, rho);
    break;
  case SPECIALSXP: {
    PROTECT(args = Rf_duplicate(CDR(call)));
    // replace the first argument with evaluated promise containing LHS
    // promise won't be captured so don't track references
    // that is why we have to use the _NR version of mkEVPROMISE
    SEXP prom = R_mkEVPROMISE_NR(Rsh_TmpvalSym, lhs_sxp);
    SETCAR(args, prom);
    // append the evalated promise for RHS as the last argument
    SEXP last = args;
    while (CDR(last) != R_NilValue) {
      last = CDR(last);
    }
    prom = R_mkEVPROMISE_NR(vexpr, val_as_sexp(rhs));
    SETCAR(last, prom);
    // call the special
    value = PRIMFUN(fun_sxp)(call, fun_sxp, args, rho);
    UNPROTECT(1);
    break;
  }
  case CLOSXP: {
    // unlike in SPECIALSXP case, we need to use a RC promise
    SEXP prom = R_mkEVPROMISE(vexpr, val_as_sexp(rhs));
    // append RHS to arguments with value tag
    RSH_PUSH_ARG(&args_head, &args_tail, prom);
    RSH_SET_TAG_SYMBOL(args_tail, R_valueSym);
    // replace first argument with LHS value as *tmp*
    args = Rsh_closure_call_args(args);
    prom = R_mkEVPROMISE(Rsh_TmpvalSym, lhs_sxp);
    SETCAR(args, prom);
    // call the closure
    value = Rf_applyClosure(call, fun_sxp, args, rho, R_NilValue, TRUE);
    break;
  }
  default:
    Rf_error("bad function");
  }

  SET_SXP_VAL(lhs, value);
}

// clang-format off
#define Rsh_StartSubassign(lhs, rhs, call_val, args_head, args_tail, call, rho)  \
  Rsh_start_subassign_dispatch("[<-", lhs, rhs, call_val, args_head, args_tail, call, rho)

#define Rsh_StartSubassign2(lhs, rhs, call_val, args_head, args_tail, call, rho) \
  Rsh_start_subassign_dispatch("[[<-", lhs, rhs, call_val, args_head, args_tail, call, rho)
// clang-format on

static INLINE Rboolean Rsh_start_subassign_dispatch(
    const char *generic, Value *lhs, Value *rhs, Value *call_val,
    Value *args_head, Value *args_tail, SEXP call, SEXP rho) {
  SEXP lhs_sxp = val_as_sexp(*lhs);

  MARK_ASSIGNMENT_CALL(call);
  if (MAYBE_SHARED(lhs_sxp)) {
    lhs_sxp = Rf_shallow_duplicate(lhs_sxp);
    SET_SXP_VAL(lhs, lhs_sxp);
    ENSURE_NAMED(lhs_sxp);
  }

  SEXP value;
  if (isObject(lhs_sxp) && tryAssignDispatch(generic, call, lhs_sxp,
                                             val_as_sexp(*rhs), rho, &value)) {
    RSH_PC_INC(dispatched_subassign);
    RSH_CHECK_SIGINT();
    SET_SXP_VAL(lhs, value);
    // FIXME: temporary
    POP_VAL(4);
    return TRUE;
  } else {
    SEXP tag = TAG(CDR(call));
    SET_SXP_VAL(call_val, call);
    INIT_CALL_FRAME(args_head, args_tail);
    RSH_PUSH_ARG(args_head, args_tail, lhs_sxp);
    RSH_SET_TAG(*args_tail, tag);
    // stack at the end:
    //         s4 - lhs
    //         s3 - rhs
    //         s2 - call
    //         s1 - args head
    //         s0 - args tail
    // top -->
    return FALSE;
  }
}

static INLINE void Rsh_DoMissing(Value *call, Value *args_head,
                                 Value *args_tail) {
  SEXP call_sxp = VAL_SXP(*call);
  if (TYPEOF(call_sxp) != SPECIALSXP) {
    RSH_PUSH_ARG(args_head, args_tail, R_MissingArg);
  }
}

#define Rsh_DfltSubassign(lhs, rhs, call_val, args_head, args_tail, rho)       \
  Rsh_dflt_subassign_dispatch(do_subassign_dflt, Rsh_SubassignSym, lhs, rhs,   \
                              call_val, args_head, args_tail, rho)
#define Rsh_DfltSubassign2(lhs, rhs, call_val, args_head, args_tail, rho)      \
  Rsh_dflt_subassign_dispatch(do_subassign2_dflt, Rsh_Subassign2Sym, lhs, rhs, \
                              call_val, args_head, args_tail, rho)

static INLINE void Rsh_dflt_subassign_dispatch(CCODE fun, SEXP symbol,
                                               Value *lhs, Value rhs,
                                               Value call_val, Value args_head,
                                               Value args_tail, SEXP rho) {
  // stack at the beginning:
  //         s4 - lhs
  //         s3 - rhs
  //         s2 - call
  //         s1 - args head
  //         s0 - args tail
  // top -->
  SEXP call_sxp = val_as_sexp(call_val);
  SEXP args = val_as_sexp(args_head);
  RSH_CALL_ARGS_DECREMENT_LINKS(args);
  MARK_ASSIGNMENT_CALL(call_sxp);
  RSH_PUSH_ARG(&args_head, &args_tail, val_as_sexp(rhs));
  SEXP value = fun(call_sxp, symbol, args, rho);
  SET_VAL(lhs, value);
}

#define Rsh_DfltSubset(value, call_val, args_head, args_tail, rho)             \
  Rsh_dflt_subset(do_subset_dflt, Rsh_SubassignSym, value, call_val,           \
                  args_head, args_tail, rho)
#define Rsh_DfltSubset2(value, call_val, args_head, args_tail, rho)            \
  Rsh_dflt_subset(do_subset2_dflt, Rsh_Subassign2Sym, value, call_val,         \
                  args_head, args_tail, rho)

static INLINE void Rsh_dflt_subset(CCODE fun, SEXP symbol, Value *value,
                                   Value call_val, Value args_head,
                                   Value args_tail, SEXP rho) {
  SEXP call_sxp = val_as_sexp(call_val);
  SEXP args = val_as_sexp(args_head);
  RSH_CALL_ARGS_DECREMENT_LINKS(args);
  SEXP value_sxp = fun(call_sxp, symbol, args, rho);
  SET_VAL(value, value_sxp);
  R_Visible = TRUE;
}

#define Rsh_SubsetN(stack, n, call, rho)                                       \
  Rsh_do_subset_n((stack), n, call, rho, FALSE)
#define Rsh_Subset2N(stack, n, call, rho)                                      \
  Rsh_do_subset_n((stack), n, call, rho, TRUE)

static INLINE void Rsh_do_subset_n(Value *stack, int rank, SEXP call, SEXP rho,
                                   Rboolean subset2) {
  Value *sx = stack - rank - 1;
  Value *ix = stack - rank;
  SEXP vec = val_as_sexp(*sx);

  if (subset2 || FAST_VECELT_OK(vec)) {
    SEXP dim = Rsh_get_array_dim_attr(vec);
    if (dim != R_NilValue) {
      R_xlen_t k = Rsh_compute_index(dim, ix, rank);
      if (k >= 0) {
        DO_FAST_VECELT(vec, k, subset2, sx);
      }
    }
  }

  // slow path!
  RSH_PC_INC(slow_subset);

  SEXP args =
      PROTECT(CONS_NR(vec, Rsh_append_values_to_args(ix, rank, R_NilValue)));
  SEXP value;

  if (subset2) {
    value = do_subset2_dflt(call, Rsh_Subset2Sym, args, rho);
  } else {
    value = do_subset_dflt(call, Rsh_SubsetSym, args, rho);
  }

  UNPROTECT(1);

  SET_VAL(sx, value);
}

#define Rsh_SubassignN(stack, n, call, rho)                                    \
  Rsh_do_subassign_n((stack), n, call, rho, FALSE)
#define Rsh_Subassign2N(stack, n, call, rho)                                   \
  Rsh_do_subassign_n((stack), n, call, rho, TRUE)

static INLINE void Rsh_do_subassign_n(Value *stack, int rank, SEXP call,
                                      SEXP rho, Rboolean subassign2) {
  Value *sx = stack - rank - 2;
  Value *sv = stack - rank - 2;
  Value *rhs = stack - rank - 1;
  Value *ix = stack - rank;

  SEXP vec = val_as_sexp(*sx);

  if (MAYBE_SHARED(vec)) {
    vec = Rf_shallow_duplicate(vec);
    SET_SXP_VAL(sx, vec);
  }

  SEXP dim = Rsh_get_array_dim_attr(vec);
  if (dim != R_NilValue) {
    R_xlen_t k = Rsh_compute_index(dim, ix, rank);
    if (k >= 0) {
      DO_FAST_SETVECELT(sv, vec, k, *rhs, subassign2);
    }
  }

  // slow path!
  RSH_PC_INC(slow_subassign);

  SEXP rhs_sxp = val_as_sexp(*rhs);
  SEXP args = CONS_NR(rhs_sxp, R_NilValue);
  SET_TAG(args, Rsh_ValueSym);
  args = PROTECT(CONS_NR(vec, Rsh_append_values_to_args(ix, rank, args)));
  MARK_ASSIGNMENT_CALL(call);
  if (subassign2) {
    vec = do_subassign2_dflt(call, Rsh_Subassign2Sym, args, rho);
  } else {
    vec = do_subassign_dflt(call, Rsh_SubassignSym, args, rho);
  }

  UNPROTECT(1);

  SET_SXP_VAL(sv, vec);
}

static INLINE void Rsh_GetterCall(Value *lhs, Value *fun, Value args_head,
                                  Value args_tail, SEXP call, SEXP rho) {

  SEXP lhs_sxp = val_as_sexp(*lhs);
  SEXP fun_sxp = val_as_sexp(*fun);
  SEXP args = val_as_sexp(args_head);

  SEXP value;

  switch (TYPEOF(fun_sxp)) {
  case BUILTINSXP:
    RSH_CALL_ARGS_DECREMENT_LINKS(args);
    // replace first argument with LHS value
    SETCAR(args, lhs_sxp);
    // call the builtin
    checkForMissings(args, call);
    value = PRIMFUN(fun_sxp)(call, fun_sxp, args, rho);
    break;
  case SPECIALSXP: {
    /* duplicate arguments and put into stack for GC protection */
    args = PROTECT(Rf_duplicate(CDR(call)));
    SEXP prom = R_mkEVPROMISE_NR(Rsh_TmpvalSym, lhs_sxp);
    SETCAR(args, prom);
    // call the special
    value = PRIMFUN(fun_sxp)(call, fun_sxp, args, rho);
    UNPROTECT(1);
    break;
  }
  case CLOSXP: {
    // unlike in SPECIALSXP case, we need to use a RC promise
    SEXP prom = R_mkEVPROMISE(Rsh_TmpvalSym, lhs_sxp);
    SETCAR(args, prom);
    // call the closure
    value = Rf_applyClosure(call, fun_sxp, args, rho, R_NilValue, TRUE);
    break;
  }
  default:
    Rf_error("bad function");
  }

  SET_VAL(fun, value);
}

static INLINE void Rsh_SpecialSwap(Value *s3, Value *s2, Value *s1) {

#define VAL_MAYBE_REFERENCED(v) (VAL_IS_SXP(v) && MAYBE_REFERENCED(VAL_SXP(v)))
#define VAL_MAYBE_SHARED(v) (VAL_IS_SXP(v) && MAYBE_SHARED(VAL_SXP(v)))

  if (VAL_MAYBE_REFERENCED(*s1) &&
      (VAL_MAYBE_SHARED(*s1) || VAL_MAYBE_SHARED(*s3))) {
    SET_SXP_VAL(s1, Rf_shallow_duplicate(VAL_SXP(*s1)));
  }

  Value tmp = *s1;
  *s1 = *s2;
  *s2 = tmp;
}

typedef struct {
  R_xlen_t idx;
  R_xlen_t len;
  SEXPTYPE type;
  SEXP symbol;
} RshLoopInfo;

static INLINE void Rsh_StartFor(Value *s2, Value *s1, Value *s0, SEXP call,
                                SEXP symbol, BCell *cell, SEXP rho) {
  SEXP seq;
  Rboolean isq = FALSE;

  if (VAL_IS_SXP(*s2)) {
    seq = VAL_SXP(*s2);

    if (Rf_inherits(seq, "factor")) {
      seq = Rf_asCharacterFactor(seq);
      SET_SXP_VAL(s2, seq);
    }
  } else if (VAL_IS_ISQ(*s2)) {
    isq = TRUE;
    seq = VAL_SXP(*s2);
  } else {
    seq = val_as_sexp(*s2);
    SET_SXP_VAL(s2, seq);
  }

  // FIXME: BCPROT?

  SEXP info_sxp = Rf_allocVector(RAWSXP, sizeof(RshLoopInfo));
  RshLoopInfo *info = (RshLoopInfo *)RAW0(info_sxp);
  SET_SXP_VAL(s1, info_sxp);

  info->idx = -1;

  if (isq) {
    int n1 = INTEGER(seq)[0];
    int n2 = INTEGER(seq)[1];
    info->len = n1 <= n2 ? n2 - n1 + 1 : n1 - n2 + 1;
  } else if (Rf_isVector(seq)) {
    info->len = XLENGTH(seq);
  } else if (Rf_isList(seq) || isNull(seq)) {
    info->len = Rf_length(seq);
  } else {
    Rf_errorcall(call, "invalid for() loop sequence");
  }

  info->type = isq ? ISQSXP : TYPEOF(seq);
  info->symbol = symbol;

  // bump up links count of seq to avoid modification by loop code
  INCREMENT_LINKS(seq);

  // place initial loop variable value object on stack
  SEXP value;
  switch (TYPEOF(seq)) {
  case LGLSXP:
  case INTSXP:
  case REALSXP:
  case CPLXSXP:
  case STRSXP:
  case RAWSXP:
    value = Rf_allocVector(TYPEOF(seq), 1);
    INCREMENT_NAMED(value);
    break;
  default:
    value = R_NilValue;
  }
  SET_SXP_VAL(s0, value);

  Rsh_SetVar(s0, symbol, cell, rho);

  // stack at the end:
  //         s2 - sequence
  //         s1 - casted pointer for the RshLoopInfo
  //         s0 - the initial value
  // top -->
}

#define SET_FOR_LOOP_VAR(value, cell, symbol, rho)                             \
  do {                                                                         \
    if (BCELL_IS_UNBOUND(cell) || !bcell_set_value(cell, value)) {             \
      Rf_defineVar(symbol, value, rho);                                        \
    }                                                                          \
  } while (0)

<<<<<<< HEAD
#define Rsh_StepFor_Specialized(s2, s1, s0, cell, rho, type)                   \
  do {                                                                         \
    SEXP seq = VAL_SXP(*s2);                                                   \
    RshLoopInfo *info = (RshLoopInfo *)RAW0(VAL_SXP(*s1));                     \
    R_xlen_t i = ++(info->idx);                                                \
                                                                               \
    if (i >= info->len) {                                                      \
      return FALSE;                                                            \
    }                                                                          \
                                                                               \
    RSH_CHECK_SIGINT();                                                        \
                                                                               \
    SEXP value;                                                                \
    SEXP c = *cell;                                                            \
                                                                               \
    switch (type) {                                                            \
    case INTSXP: {                                                             \
      int v = INTEGER_ELT(seq, i);                                             \
      if (BCELL_TAG_WR(*cell) == INTSXP) {                                     \
        BCELL_IVAL_SET(*cell, v);                                              \
        return TRUE;                                                           \
      } else if (BCELL_WRITABLE(*cell)) {                                      \
        BCELL_IVAL_NEW(*cell, v);                                              \
        return TRUE;                                                           \
      } else {                                                                 \
        value = VAL_SXP(*s0);                                                  \
        SET_SCALAR_IVAL(value, v);                                             \
      }                                                                        \
      break;                                                                   \
    }                                                                          \
    case ISQSXP: {                                                             \
      int *info = INTEGER(seq);                                                \
      int n1 = info[0];                                                        \
      int n2 = info[1];                                                        \
      int ii = (int)i;                                                         \
      int v = n1 <= n2 ? n1 + ii : n1 - ii;                                    \
      RSH_PC_INC(isq_for);                                                     \
                                                                               \
      if (BCELL_TAG_WR(c) == INTSXP) {                                         \
        BCELL_IVAL_SET(c, v);                                                  \
        return TRUE;                                                           \
      } else if (BCELL_WRITABLE(*cell)) {                                      \
        BCELL_IVAL_NEW(*cell, v);                                              \
        return TRUE;                                                           \
      } else {                                                                 \
        value = VAL_SXP(*s0);                                                  \
        SET_SCALAR_IVAL(value, v);                                             \
      }                                                                        \
      break;                                                                   \
    }                                                                          \
    case REALSXP: {                                                            \
      double v = REAL_ELT(seq, i);                                             \
                                                                               \
      if (BCELL_TAG_WR(*cell) == REALSXP) {                                    \
        BCELL_DVAL_SET(*cell, v);                                              \
        return TRUE;                                                           \
      } else if (BCELL_WRITABLE(*cell)) {                                      \
        BCELL_DVAL_NEW(*cell, v);                                              \
        return TRUE;                                                           \
      } else {                                                                 \
        value = VAL_SXP(*s0);                                                  \
        SET_SCALAR_DVAL(value, v);                                             \
      }                                                                        \
      break;                                                                   \
    }                                                                          \
    case LGLSXP: {                                                             \
      int v = LOGICAL_ELT(seq, i);                                             \
                                                                               \
      if (BCELL_TAG_WR(*cell) == LGLSXP) {                                     \
        BCELL_LVAL_SET(*cell, v);                                              \
        return TRUE;                                                           \
      } else if (BCELL_WRITABLE(*cell)) {                                      \
        BCELL_LVAL_NEW(*cell, v);                                              \
        return TRUE;                                                           \
      } else {                                                                 \
        value = VAL_SXP(*s0);                                                  \
        SET_SCALAR_LVAL(value, v);                                             \
      }                                                                        \
      break;                                                                   \
    }                                                                          \
    case CPLXSXP:                                                              \
      value = VAL_SXP(*s0);                                                    \
      SET_SCALAR_CVAL(value, COMPLEX_ELT(seq, i));                             \
      break;                                                                   \
    case STRSXP:                                                               \
      value = VAL_SXP(*s0);                                                    \
      SET_STRING_ELT(value, 0, STRING_ELT(seq, i));                            \
      break;                                                                   \
    case RAWSXP:                                                               \
      value = VAL_SXP(*s0);                                                    \
      SET_SCALAR_BVAL(value, RAW(seq)[i]);                                     \
      break;                                                                   \
    case EXPRSXP:                                                              \
    case VECSXP:                                                               \
      value = VECTOR_ELT(seq, i);                                              \
      ENSURE_NAMEDMAX(value);                                                  \
      break;                                                                   \
    case LISTSXP:                                                              \
      value = CAR(seq);                                                        \
      ENSURE_NAMEDMAX(value);                                                  \
      SET_SXP_VAL(s2, CDR(seq));                                               \
      break;                                                                   \
    default:                                                                   \
      Rf_error("invalid sequence argument in for loop");                       \
    }                                                                          \
                                                                               \
    SET_FOR_LOOP_VAR(value, *cell, info->symbol, rho);                         \
    return TRUE;                                                               \
=======
#define FAST_STEP_NEXT(cell, value, v, s, ctype, rtype, btype)                 \
  do {                                                                         \
    SEXP __c__ = *(cell);                                                      \
    ctype __v__ = (v);                                                         \
    if (!BINDING_IS_LOCKED(__c__)) {                                           \
      if (BCELL_TAG(__c__) == rtype) {                                         \
        BCELL_##btype##_SET(__c__, __v__);                                     \
      } else if (!IS_ACTIVE_BINDING(__c__)) {                                  \
        BCELL_##btype##_NEW(__c__, __v__);                                     \
      }                                                                        \
      return TRUE;                                                             \
    } else {                                                                   \
      value = VAL_SXP(*(s));                                                   \
      SET_SCALAR_##btype((value), __v__);                                      \
    }                                                                          \
>>>>>>> a6af990e
  } while (0)

static INLINE Rboolean Rsh_StepFor(Value *s2, Value *s1, Value *s0, BCell *cell,
                                   SEXP rho) {
<<<<<<< HEAD
  // it is important to use info->type and not TYPEOF(seq)
  // as it could be the ISQSXP
  Rsh_StepFor_Specialized(s2, s1, s0, cell, rho, info->type);
}

#define X_STEPFOR_TYPES                                                     \
  X(0, 0)                                                                   \
  X(1, INTSXP)                                                              \
  X(2, ISQSXP)                                                              \
  X(3, REALSXP)                                                             \
  X(4, LGLSXP)                                                              \
  X(5, CPLXSXP)                                                             \
  X(6, STRSXP)                                                              \
  X(7, RAWSXP)                                                              \
  X(8, EXPRSXP)                                                             \
  X(9, VECSXP)                                                              \
  X(10, LISTSXP)                                                            \

=======
  SEXP seq = VAL_SXP(*s2);
  RshLoopInfo *info = (RshLoopInfo *)RAW0(VAL_SXP(*s1));
  R_xlen_t i = ++(info->idx);

  if (i >= info->len) {
    return FALSE;
  }

  RSH_CHECK_SIGINT();

  SEXP value;
  // it is important to use info->type and not TYPEOF(seq)
  // as it could be the ISQSXP
  switch (info->type) {
  case INTSXP: {
    int v = INTEGER_ELT(seq, i);
    FAST_STEP_NEXT(cell, value, v, s0, int, INTSXP, IVAL);
    break;
  }
  case ISQSXP: {
    int *info = INTEGER(seq);
    int n1 = info[0];
    int n2 = info[1];
    int ii = (int)i;
    int v = n1 <= n2 ? n1 + ii : n1 - ii;
    RSH_PC_INC(isq_for);
    FAST_STEP_NEXT(cell, value, v, s0, int, INTSXP, IVAL);
    break;
  }
  case REALSXP: {
    double v = REAL_ELT(seq, i);
    FAST_STEP_NEXT(cell, value, v, s0, double, REALSXP, DVAL);
    break;
  }
  case LGLSXP: {
    int v = LOGICAL_ELT(seq, i);
    FAST_STEP_NEXT(cell, value, v, s0, int, LGLSXP, LVAL);
    break;
  }
  case CPLXSXP:
    value = VAL_SXP(*s0);
    SET_SCALAR_CVAL(value, COMPLEX_ELT(seq, i));
    break;
  case STRSXP:
    value = VAL_SXP(*s0);
    SET_STRING_ELT(value, 0, STRING_ELT(seq, i));
    break;
  case RAWSXP:
    value = VAL_SXP(*s0);
    SET_SCALAR_BVAL(value, RAW(seq)[i]);
    break;
  case EXPRSXP:
  case VECSXP:
    value = VECTOR_ELT(seq, i);
    ENSURE_NAMEDMAX(value);
    break;
  case LISTSXP:
    value = CAR(seq);
    ENSURE_NAMEDMAX(value);
    SET_SXP_VAL(s2, CDR(seq));
    break;
  default:
    Rf_error("invalid sequence argument in for loop");
  }
>>>>>>> a6af990e

#define X(a, b) \
static INLINE Rboolean Rsh_StepFor_Specialized_##a(Value *s2, Value *s1, Value *s0, BCell *cell, \
                                   SEXP rho) {                                                   \
  Rsh_StepFor_Specialized(s2, s1, s0, cell, rho, b);                                             \
}
X_STEPFOR_TYPES
#undef X


static INLINE void Rsh_EndFor(Value *s2, Value s1, Value s0, SEXP rho) {
  // FIXME: missing stack protection stuff
  SET_SXP_VAL(s2, R_NilValue);
}

#define ISQ_NEW(/* int */ x, /* int */ y, /* Value* */ res)                    \
  do {                                                                         \
    SEXP __v__ = Rf_allocVector(INTSXP, 2);                                    \
    INTEGER(__v__)[0] = (int)(x);                                              \
    INTEGER(__v__)[1] = (int)(y);                                              \
    SET_SXP_VAL(res, __v__);                                                   \
    res->tag = ISQSXP;                                                         \
    RSH_PC_INC(isq);                                                           \
  } while (0)

static INLINE void Rsh_Colon(Value *s1, Value s0, SEXP call, SEXP rho) {
  if (VAL_IS_DBL(*s1) && VAL_IS_DBL(s0)) {
    double rn1 = VAL_DBL(*s1);
    double rn2 = VAL_DBL(s0);
    if (R_FINITE(rn1) && R_FINITE(rn2) && INT_MIN <= rn1 && INT_MAX >= rn1 &&
        INT_MIN <= rn2 && INT_MAX >= rn2 && rn1 == (int)rn1 &&
        rn2 == (int)rn2) {
      ISQ_NEW(rn1, rn2, s1);
      R_Visible = TRUE;
    }
    return;
  }

  // slow path!
  DO_BUILTIN2(do_colon, call, Rsh_ColonOp, *s1, s0, rho, s1);
}

static INLINE void Rsh_SeqAlong(Value *v, SEXP call, SEXP rho) {
  SEXP s = val_as_sexp(*v);
  if (!isObject(s)) {
    R_xlen_t len = Rf_xlength(s);
    if (len > 0 && len <= INT_MAX) {
      ISQ_NEW(1, len, v);
      R_Visible = TRUE;
      return;
    }
  }
  DO_BUILTIN1(do_seq_along, call, Rsh_SeqAlongSym, *v, rho, v);
}

static INLINE void Rsh_SeqLen(Value *v, SEXP call, SEXP rho) {
  double len = NAN;

  if (VAL_IS_DBL(*v)) {
    len = VAL_DBL(*v);
  } else if (VAL_IS_INT(*v)) {
    len = VAL_INT(*v);
  }

  if (len > 0 && len < INT_MAX && len == (int)len) {
    ISQ_NEW(1, len, v);
    R_Visible = TRUE;
    return;
  }

  DO_BUILTIN1(do_seq_len, call, Rsh_SeqLenSym, *v, rho, v);
}

#define RSH_IS_TEST(v, p)                                                      \
  do {                                                                         \
    Value *__v__ = v;                                                          \
    SET_LGL_VAL(__v__, p(val_as_sexp(*__v__)));                                \
  } while (0)

#define RSH_IS_TYPE(v, t)                                                      \
  do {                                                                         \
    Value *__v__ = v;                                                          \
    int __tag__ = VAL_TAG(*__v__);                                             \
    int __type__ = (t);                                                        \
    SET_LGL_VAL(__v__, __tag__ == 0 ? (TYPEOF(VAL_SXP(*__v__)) == __type__)    \
                                    : __tag__ == __type__);                    \
  } while (0)

static INLINE void Rsh_IsNull(Value *v) { RSH_IS_TYPE(v, NILSXP); }

static INLINE void Rsh_IsObject(Value *v) { RSH_IS_TEST(v, isObject); }

static INLINE void Rsh_IsNumeric(Value *v) { RSH_IS_TEST(v, isNumericOnly); }

static INLINE void Rsh_IsLogical(Value *v) { RSH_IS_TYPE(v, LGLSXP); }

static INLINE void Rsh_IsDouble(Value *v) { RSH_IS_TYPE(v, REALSXP); }

static INLINE void Rsh_IsComplex(Value *v) { RSH_IS_TYPE(v, CPLXSXP); }

static INLINE void Rsh_IsCharacter(Value *v) { RSH_IS_TYPE(v, STRSXP); }

static INLINE void Rsh_IsSymbol(Value *v) { RSH_IS_TYPE(v, SYMSXP); }

static INLINE void Rsh_IsInteger(Value *v) {
  switch (VAL_TAG(*v)) {
  case INTSXP:
  case ISQSXP:
    SET_LGL_VAL(v, TRUE);
    break;
  case 0: // some SEXP
  {
    SEXP s = VAL_SXP(*v);
    SET_LGL_VAL(v, (TYPEOF(s) == INTSXP) && !Rf_inherits(s, "factor"));
    break;
  }
  default:
    SET_LGL_VAL(v, FALSE);
  }
}

static INLINE void fixup_scalar_logical(Value *v, SEXP call, const char *arg,
                                        const char *op) {
  if (VAL_IS_LGL(*v)) {
    return;
  }

  // FIXME: does it make sense to optimize LGL / DBL?

  SEXP s = val_as_sexp(*v);
  if (IS_SIMPLE_SCALAR(s, LGLSXP)) {
    SET_LGL_VAL(v, SCALAR_LVAL(s));
  } else {
    if (!Rf_isNumber(s)) {
      Rf_errorcall(call, "invalid %s type in 'x %s y'", arg, op);
    }

    SET_LGL_VAL(v, Rf_asLogical2(s, 1, call));
  }
}

static INLINE Rboolean Rsh_And1st(Value *v, SEXP call) {
  fixup_scalar_logical(v, call, "'x'", "&&");
  R_Visible = TRUE;
  return VAL_INT(*v) == FALSE ? TRUE : FALSE;
}

static INLINE void Rsh_And2nd(Value *v2, Value v1, SEXP call) {
  // v2 is the result of Rsh_And1St
  fixup_scalar_logical(&v1, call, "'y'", "&&");
  R_Visible = TRUE;
  // Note: ‘NA’ is a valid logical object.  Where a component of ‘x’ or ‘y’
  //       is ‘NA’, the result will be ‘NA’ if the outcome is ambiguous.  In
  //       other words ‘NA & TRUE’ evaluates to ‘NA’, but ‘NA & FALSE’
  //       evaluates to ‘FALSE’.  See the examples below.
  //
  // Therefore:
  // The first argument is TRUE or NA.
  // If the second argument is not TRUE then its value is the result.
  // If the second argument is TRUE, then the first argument's value is the
  // result.
  if (VAL_INT(v1) == FALSE || VAL_INT(v1) == NA_LOGICAL) {
    *v2 = v1;
  }
  R_Visible = TRUE;
}

static INLINE Rboolean Rsh_Or1st(Value *v, SEXP call) {
  fixup_scalar_logical(v, call, "'x'", "||");
  R_Visible = TRUE;
  int r = VAL_INT(*v) != FALSE && VAL_INT(*v) != NA_LOGICAL;
  return r ? TRUE : FALSE;
}

static INLINE void Rsh_Or2nd(Value *v2, Value v1, SEXP call) {
  // v2 is the result of Rsh_And1St
  fixup_scalar_logical(&v1, call, "'y'", "||");
  R_Visible = TRUE;
  // The first argument is FALSE or NA.
  // If the second argument is not FALSE then its value is the result.
  // If the second argument is FALSE, then the first argument's value is the
  // result.
  if (VAL_INT(v1) != FALSE) {
    *v2 = v1;
  }
  R_Visible = TRUE;
}

static INLINE void Rsh_Log(Value *val, SEXP call, SEXP rho) {
  if (VAL_IS_DBL(*val)) {
    double d = VAL_DBL(*val);
    double r = R_log(d);
    if (ISNAN(r)) {
      if (ISNAN(d)) {
        r = d;
      } else {
        Rf_warningcall(call, R_MSG_NA);
      }
    }
    R_Visible = TRUE;
    SET_DBL_VAL(val, r);
    return;
  }

  // slow path
  SEXP args = CONS_NR(val_as_sexp(*val), R_NilValue);
  SET_SXP_VAL(val, args); // to protect
  R_Visible = TRUE;
  SET_SXP_VAL(val, do_log_builtin(call, LOG_OP, args, rho));
  RSH_PC_INC(slow_math1);
}

static INLINE void Rsh_LogBase(Value *val, Value base, SEXP call, SEXP rho) {
  if (VAL_IS_DBL(*val) && VAL_IS_DBL(base)) {
    double d = VAL_DBL(*val);
    double b = VAL_DBL(base);
    double r = R_logbase(d, b);
    if (ISNAN(r)) {
      if (ISNAN(d)) {
        r = d;
      } else if (ISNAN(b)) {
        r = b;
      } else {
        Rf_warningcall(call, R_MSG_NA);
      }
    }
    R_Visible = TRUE;
    SET_DBL_VAL(val, r);
    return;
  }

  // slow path
  SEXP args = CONS_NR(val_as_sexp(base), R_NilValue);
  args = CONS_NR(val_as_sexp(*val), args);
  SET_SXP_VAL(val, args); // to protect
  R_Visible = TRUE;
  SET_SXP_VAL(val, do_log_builtin(call, LOG_OP, args, rho));
  RSH_PC_INC(slow_math1);
}

static INLINE Rsh_Math1Fun Rsh_get_math1_fun(int i, SEXP call) {
  if (CAR(call) != R_MATH1_EXT_SYMS[i]) {
    Rf_error("math1 compiler/interpreter mismatch");
  } else {
    return R_MATH1_EXT_FUNS[i];
  }
}

static INLINE void Rsh_Math1(Value *v, SEXP call, int op, SEXP rho) {
  if (VAL_IS_DBL(*v)) {
    Rsh_Math1Fun fun = Rsh_get_math1_fun(op, call);
    double d = VAL_DBL(*v);
    double r = fun(d);
    if (ISNAN(r)) {
      if (ISNAN(d)) {
        r = d;
      } else {
        Rf_warningcall(call, R_MSG_NA);
      }
    }
    R_Visible = TRUE;
    SET_DBL_VAL(v, r);
    return;
  }

  // slow path
  SEXP args = CONS_NR(val_as_sexp(*v), R_NilValue);
  SET_SXP_VAL(v, args); // to protect
  R_Visible = TRUE;
  SET_VAL(v, do_math1(call, R_MATH1_EXT_OPS[op], args, rho));
  RSH_PC_INC(slow_math1);
}

#define Rsh_Dup(a, b) *(b) = *(a)
#define Rsh_Dup2nd(a, b, c) *(c) = *(a)

static INLINE void Rsh_DoDots(Value *call, Value *args_head, Value *args_tail,
                              SEXP rho) {
  SEXPTYPE ftype = TYPEOF(VAL_SXP(*call));
  if (ftype == SPECIALSXP) {
    return;
  }

  SEXP h = R_findVar(R_DotsSymbol, rho);
  // FIXME: the h == R_NilValue -- does it make sense? eval.c:8028
  if (TYPEOF(h) == DOTSXP || h == R_NilValue) {
    PROTECT(h);
    for (; h != R_NilValue; h = CDR(h)) {
      SEXP val;
      if (ftype == BUILTINSXP) {
        val = Rf_eval(CAR(h), rho);
      } else if (CAR(h) == R_MissingArg) {
        val = CAR(h);
      } else {
        val = Rf_mkPROMISE(CAR(h), rho);
      }
      RSH_PUSH_ARG(args_head, args_tail, val);
      RSH_SET_TAG(*args_tail, TAG(h));
    }
    UNPROTECT(1); /* h */
  } else if (h != R_MissingArg) {
    Rf_error("'...' used in an incorrect context");
  }
}

static INLINE void Rsh_CallSpecial(Value *value, SEXP call, SEXP rho) {
  SEXP symbol = CAR(call);
  SEXP fun = getPrimitive(symbol, SPECIALSXP);

  const void *vmax = vmaxget();
  int flag = PRIMPRINT(fun);
  // FIXME: create a macro for the Rboolean -> bool conversion for C++
  R_Visible = (flag != 1) ? TRUE : FALSE;
  SEXP v = PRIMFUN(fun)(call, fun, markSpecialArgs(CDR(call)), rho);
  if (flag < 2) {
    R_Visible = (flag != 1) ? TRUE : FALSE;
  }
  vmaxset(vmax);
  SET_VAL(value, v);
}

#endif // RUNTIME_H<|MERGE_RESOLUTION|>--- conflicted
+++ resolved
@@ -2216,116 +2216,6 @@
     }                                                                          \
   } while (0)
 
-<<<<<<< HEAD
-#define Rsh_StepFor_Specialized(s2, s1, s0, cell, rho, type)                   \
-  do {                                                                         \
-    SEXP seq = VAL_SXP(*s2);                                                   \
-    RshLoopInfo *info = (RshLoopInfo *)RAW0(VAL_SXP(*s1));                     \
-    R_xlen_t i = ++(info->idx);                                                \
-                                                                               \
-    if (i >= info->len) {                                                      \
-      return FALSE;                                                            \
-    }                                                                          \
-                                                                               \
-    RSH_CHECK_SIGINT();                                                        \
-                                                                               \
-    SEXP value;                                                                \
-    SEXP c = *cell;                                                            \
-                                                                               \
-    switch (type) {                                                            \
-    case INTSXP: {                                                             \
-      int v = INTEGER_ELT(seq, i);                                             \
-      if (BCELL_TAG_WR(*cell) == INTSXP) {                                     \
-        BCELL_IVAL_SET(*cell, v);                                              \
-        return TRUE;                                                           \
-      } else if (BCELL_WRITABLE(*cell)) {                                      \
-        BCELL_IVAL_NEW(*cell, v);                                              \
-        return TRUE;                                                           \
-      } else {                                                                 \
-        value = VAL_SXP(*s0);                                                  \
-        SET_SCALAR_IVAL(value, v);                                             \
-      }                                                                        \
-      break;                                                                   \
-    }                                                                          \
-    case ISQSXP: {                                                             \
-      int *info = INTEGER(seq);                                                \
-      int n1 = info[0];                                                        \
-      int n2 = info[1];                                                        \
-      int ii = (int)i;                                                         \
-      int v = n1 <= n2 ? n1 + ii : n1 - ii;                                    \
-      RSH_PC_INC(isq_for);                                                     \
-                                                                               \
-      if (BCELL_TAG_WR(c) == INTSXP) {                                         \
-        BCELL_IVAL_SET(c, v);                                                  \
-        return TRUE;                                                           \
-      } else if (BCELL_WRITABLE(*cell)) {                                      \
-        BCELL_IVAL_NEW(*cell, v);                                              \
-        return TRUE;                                                           \
-      } else {                                                                 \
-        value = VAL_SXP(*s0);                                                  \
-        SET_SCALAR_IVAL(value, v);                                             \
-      }                                                                        \
-      break;                                                                   \
-    }                                                                          \
-    case REALSXP: {                                                            \
-      double v = REAL_ELT(seq, i);                                             \
-                                                                               \
-      if (BCELL_TAG_WR(*cell) == REALSXP) {                                    \
-        BCELL_DVAL_SET(*cell, v);                                              \
-        return TRUE;                                                           \
-      } else if (BCELL_WRITABLE(*cell)) {                                      \
-        BCELL_DVAL_NEW(*cell, v);                                              \
-        return TRUE;                                                           \
-      } else {                                                                 \
-        value = VAL_SXP(*s0);                                                  \
-        SET_SCALAR_DVAL(value, v);                                             \
-      }                                                                        \
-      break;                                                                   \
-    }                                                                          \
-    case LGLSXP: {                                                             \
-      int v = LOGICAL_ELT(seq, i);                                             \
-                                                                               \
-      if (BCELL_TAG_WR(*cell) == LGLSXP) {                                     \
-        BCELL_LVAL_SET(*cell, v);                                              \
-        return TRUE;                                                           \
-      } else if (BCELL_WRITABLE(*cell)) {                                      \
-        BCELL_LVAL_NEW(*cell, v);                                              \
-        return TRUE;                                                           \
-      } else {                                                                 \
-        value = VAL_SXP(*s0);                                                  \
-        SET_SCALAR_LVAL(value, v);                                             \
-      }                                                                        \
-      break;                                                                   \
-    }                                                                          \
-    case CPLXSXP:                                                              \
-      value = VAL_SXP(*s0);                                                    \
-      SET_SCALAR_CVAL(value, COMPLEX_ELT(seq, i));                             \
-      break;                                                                   \
-    case STRSXP:                                                               \
-      value = VAL_SXP(*s0);                                                    \
-      SET_STRING_ELT(value, 0, STRING_ELT(seq, i));                            \
-      break;                                                                   \
-    case RAWSXP:                                                               \
-      value = VAL_SXP(*s0);                                                    \
-      SET_SCALAR_BVAL(value, RAW(seq)[i]);                                     \
-      break;                                                                   \
-    case EXPRSXP:                                                              \
-    case VECSXP:                                                               \
-      value = VECTOR_ELT(seq, i);                                              \
-      ENSURE_NAMEDMAX(value);                                                  \
-      break;                                                                   \
-    case LISTSXP:                                                              \
-      value = CAR(seq);                                                        \
-      ENSURE_NAMEDMAX(value);                                                  \
-      SET_SXP_VAL(s2, CDR(seq));                                               \
-      break;                                                                   \
-    default:                                                                   \
-      Rf_error("invalid sequence argument in for loop");                       \
-    }                                                                          \
-                                                                               \
-    SET_FOR_LOOP_VAR(value, *cell, info->symbol, rho);                         \
-    return TRUE;                                                               \
-=======
 #define FAST_STEP_NEXT(cell, value, v, s, ctype, rtype, btype)                 \
   do {                                                                         \
     SEXP __c__ = *(cell);                                                      \
@@ -2341,96 +2231,97 @@
       value = VAL_SXP(*(s));                                                   \
       SET_SCALAR_##btype((value), __v__);                                      \
     }                                                                          \
->>>>>>> a6af990e
+  } while (0)
+
+#define Rsh_StepFor_Specialized(s2, s1, s0, cell, rho, type)                   \
+  do {                                                                         \
+  SEXP seq = VAL_SXP(*s2);                                                     \
+  RshLoopInfo *info = (RshLoopInfo *)RAW0(VAL_SXP(*s1));                       \
+  R_xlen_t i = ++(info->idx);                                                  \
+                                                                               \
+  if (i >= info->len) {                                                        \
+    return FALSE;                                                              \
+  }                                                                            \
+                                                                               \
+  RSH_CHECK_SIGINT();                                                          \
+                                                                               \
+  SEXP value;                                                                  \
+  switch (type) {                                                              \
+  case INTSXP: {                                                               \
+    int v = INTEGER_ELT(seq, i);                                               \
+    FAST_STEP_NEXT(cell, value, v, s0, int, INTSXP, IVAL);                     \
+    break;                                                                     \
+  }                                                                            \
+  case ISQSXP: {                                                               \
+    int *info = INTEGER(seq);                                                  \
+    int n1 = info[0];                                                          \
+    int n2 = info[1];                                                          \
+    int ii = (int)i;                                                           \
+    int v = n1 <= n2 ? n1 + ii : n1 - ii;                                      \
+    RSH_PC_INC(isq_for);                                                       \
+    FAST_STEP_NEXT(cell, value, v, s0, int, INTSXP, IVAL);                     \
+    break;                                                                     \
+  }                                                                            \
+  case REALSXP: {                                                              \
+    double v = REAL_ELT(seq, i);                                               \
+    FAST_STEP_NEXT(cell, value, v, s0, double, REALSXP, DVAL);                 \
+    break;                                                                     \
+  }                                                                            \
+  case LGLSXP: {                                                               \
+    int v = LOGICAL_ELT(seq, i);                                               \
+    FAST_STEP_NEXT(cell, value, v, s0, int, LGLSXP, LVAL);                     \
+    break;                                                                     \
+  }                                                                            \
+  case CPLXSXP:                                                                \
+    value = VAL_SXP(*s0);                                                      \
+    SET_SCALAR_CVAL(value, COMPLEX_ELT(seq, i));                               \
+    break;                                                                     \
+  case STRSXP:                                                                 \
+    value = VAL_SXP(*s0);                                                      \
+    SET_STRING_ELT(value, 0, STRING_ELT(seq, i));                              \
+    break;                                                                     \
+  case RAWSXP:                                                                 \
+    value = VAL_SXP(*s0);                                                      \
+    SET_SCALAR_BVAL(value, RAW(seq)[i]);                                       \
+    break;                                                                     \
+  case EXPRSXP:                                                                \
+  case VECSXP:                                                                 \
+    value = VECTOR_ELT(seq, i);                                                \
+    ENSURE_NAMEDMAX(value);                                                    \
+    break;                                                                     \
+  case LISTSXP:                                                                \
+    value = CAR(seq);                                                          \
+    ENSURE_NAMEDMAX(value);                                                    \
+    SET_SXP_VAL(s2, CDR(seq));                                                 \
+    break;                                                                     \
+  default:                                                                     \
+    Rf_error("invalid sequence argument in for loop");                         \
+  }                                                                            \
+                                                                               \
+  SET_FOR_LOOP_VAR(value, *cell, info->symbol, rho);                           \
+  return TRUE;                                                                 \
   } while (0)
 
 static INLINE Rboolean Rsh_StepFor(Value *s2, Value *s1, Value *s0, BCell *cell,
                                    SEXP rho) {
-<<<<<<< HEAD
   // it is important to use info->type and not TYPEOF(seq)
   // as it could be the ISQSXP
   Rsh_StepFor_Specialized(s2, s1, s0, cell, rho, info->type);
 }
 
-#define X_STEPFOR_TYPES                                                     \
-  X(0, 0)                                                                   \
-  X(1, INTSXP)                                                              \
-  X(2, ISQSXP)                                                              \
-  X(3, REALSXP)                                                             \
-  X(4, LGLSXP)                                                              \
-  X(5, CPLXSXP)                                                             \
-  X(6, STRSXP)                                                              \
-  X(7, RAWSXP)                                                              \
-  X(8, EXPRSXP)                                                             \
-  X(9, VECSXP)                                                              \
-  X(10, LISTSXP)                                                            \
-
-=======
-  SEXP seq = VAL_SXP(*s2);
-  RshLoopInfo *info = (RshLoopInfo *)RAW0(VAL_SXP(*s1));
-  R_xlen_t i = ++(info->idx);
-
-  if (i >= info->len) {
-    return FALSE;
-  }
-
-  RSH_CHECK_SIGINT();
-
-  SEXP value;
-  // it is important to use info->type and not TYPEOF(seq)
-  // as it could be the ISQSXP
-  switch (info->type) {
-  case INTSXP: {
-    int v = INTEGER_ELT(seq, i);
-    FAST_STEP_NEXT(cell, value, v, s0, int, INTSXP, IVAL);
-    break;
-  }
-  case ISQSXP: {
-    int *info = INTEGER(seq);
-    int n1 = info[0];
-    int n2 = info[1];
-    int ii = (int)i;
-    int v = n1 <= n2 ? n1 + ii : n1 - ii;
-    RSH_PC_INC(isq_for);
-    FAST_STEP_NEXT(cell, value, v, s0, int, INTSXP, IVAL);
-    break;
-  }
-  case REALSXP: {
-    double v = REAL_ELT(seq, i);
-    FAST_STEP_NEXT(cell, value, v, s0, double, REALSXP, DVAL);
-    break;
-  }
-  case LGLSXP: {
-    int v = LOGICAL_ELT(seq, i);
-    FAST_STEP_NEXT(cell, value, v, s0, int, LGLSXP, LVAL);
-    break;
-  }
-  case CPLXSXP:
-    value = VAL_SXP(*s0);
-    SET_SCALAR_CVAL(value, COMPLEX_ELT(seq, i));
-    break;
-  case STRSXP:
-    value = VAL_SXP(*s0);
-    SET_STRING_ELT(value, 0, STRING_ELT(seq, i));
-    break;
-  case RAWSXP:
-    value = VAL_SXP(*s0);
-    SET_SCALAR_BVAL(value, RAW(seq)[i]);
-    break;
-  case EXPRSXP:
-  case VECSXP:
-    value = VECTOR_ELT(seq, i);
-    ENSURE_NAMEDMAX(value);
-    break;
-  case LISTSXP:
-    value = CAR(seq);
-    ENSURE_NAMEDMAX(value);
-    SET_SXP_VAL(s2, CDR(seq));
-    break;
-  default:
-    Rf_error("invalid sequence argument in for loop");
-  }
->>>>>>> a6af990e
+#define X_STEPFOR_TYPES                                                        \
+  X(0, 0)                                                                      \
+  X(1, INTSXP)                                                                 \
+  X(2, ISQSXP)                                                                 \
+  X(3, REALSXP)                                                                \
+  X(4, LGLSXP)                                                                 \
+  X(5, CPLXSXP)                                                                \
+  X(6, STRSXP)                                                                 \
+  X(7, RAWSXP)                                                                 \
+  X(8, EXPRSXP)                                                                \
+  X(9, VECSXP)                                                                 \
+  X(10, LISTSXP)                                                               \
+
 
 #define X(a, b) \
 static INLINE Rboolean Rsh_StepFor_Specialized_##a(Value *s2, Value *s1, Value *s0, BCell *cell, \
