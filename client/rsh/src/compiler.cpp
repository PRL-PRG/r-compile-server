#include "compiler.hpp"
#include "client.hpp"
#include "protocol.pb.h"
#include "rsh.hpp"
#include "serialize.hpp"
#include "util.hpp"
#include <cstring>

extern "C" {
#include "bc2c/runtime.h"
}
// clang-format off
static i32 CALL_FUN_BC[] = {
  12,
  GETBUILTIN_OP,   1,
  PUSHCONSTARG_OP, 2,
  PUSHCONSTARG_OP, 3,
  CALLBUILTIN_OP,  0,
  RETURN_OP
};
// clang-format on

void jit_fun_destructor(SEXP fun_ptr) {
  // FIXME: this is wrong, we need to use the resource trackers
  SEXP name = R_ExternalPtrProtected(fun_ptr);
  if (TYPEOF(name) != STRSXP || XLENGTH(name) != 1) {
    Rf_error("Expected a name of jitted function");
  }
  auto name_str = CHAR(STRING_ELT(name, 0));
  Rprintf("Destroying fun %s %p\n", name_str, fun_ptr);
  rsh::GJIT->remove(name_str);
}

namespace rsh {

SEXP CALL_FUN = nullptr;

SEXP RSH_JIT_FUN_PTR = Rf_install("RSH_JIT_FUN_PTR");

<<<<<<< HEAD
static std::variant<protocol::CompileResponse, std::string> compile_closure(std::string const &name, SEXP closure,
                                       u32 opt_level = 3, protocol::Tier tier = protocol::Tier::OPTIMIZED) {
  auto closure_bytes = rsh::serialize(closure);
  auto client = rsh::Client::get_client();
  return client->remote_compile(name, closure_bytes, tier, opt_level);
=======
static CompileResponse compile_closure(SEXP closure, CompilerOptions options) {
  auto closure_bytes = rsh::serialize(closure);
  return rsh::remote_compile(closure_bytes, options);
>>>>>>> 1cc9a166
}

static void *insert_into_jit(const char* name, protocol::CompileResponse const &compiled_fun) {
  auto native_code = compiled_fun.code();
  GJIT->add_object(native_code);
  auto ptr = GJIT->lookup(name);
  if (!ptr) {
    Rf_error("Unable to find the function in the JIT");
  }
  return ptr;
}

static SEXP create_constant_pool(void *fun_ptr, const char* name,
                                 protocol::CompileResponse const &compiled_fun) {
  auto pool = PROTECT(Rf_allocVector(VECSXP, 2));

  // create an external pointer to the JITed function with a finalizer
  auto p = R_MakeExternalPtr(fun_ptr, RSH_JIT_FUN_PTR,
                             Rf_mkString(name));
  R_RegisterCFinalizerEx(p, &jit_fun_destructor, FALSE);

  // slot 0: the pointer to the compiled function
  SET_VECTOR_ELT(pool, 0, p);

  // slot 1: the contants used by the compiled function
  auto consts_vec = rsh::deserialize(compiled_fun.constants());
  SET_VECTOR_ELT(pool, 1, consts_vec);

  UNPROTECT(1); // consts

  return pool;
}

static SEXP create_wrapper_body(SEXP closure, SEXP c_cp) {
  auto bc_size = sizeof(CALL_FUN_BC) / sizeof(i32);

  auto bc = PROTECT(Rf_allocVector(INTSXP, bc_size));
  memcpy(INTEGER(bc), CALL_FUN_BC, sizeof(CALL_FUN_BC));
  bc = R_bcEncode(bc);

  auto expr_index = PROTECT(Rf_allocVector(INTSXP, bc_size));
  INTEGER(expr_index)[0] = NA_INTEGER;
  memset(INTEGER(expr_index) + 1, 0, (bc_size - 1) * sizeof(i32));

  auto cp = PROTECT(Rf_allocVector(VECSXP, 6));
  int i = 0;

  // store the original AST (consequently it will not correspond to the AST)
  SET_VECTOR_ELT(cp, i++, BODY(closure));
  SET_VECTOR_ELT(cp, i++, Rf_install(".External2"));
  SET_VECTOR_ELT(cp, i++, CALL_FUN);
  SET_VECTOR_ELT(cp, i++, closure);
  SET_VECTOR_ELT(cp, i++, c_cp);
  SET_VECTOR_ELT(cp, i++, expr_index);

  // properly name the expression index (the last element of the constant pool)
  auto cp_names = Rf_allocVector(STRSXP, 6);
  Rf_setAttrib(cp, R_NamesSymbol, cp_names);
  for (i = 0; i < 5; i++) {
    SET_STRING_ELT(cp_names, i, R_BlankString);
  }
  SET_STRING_ELT(cp_names, 5, Rf_mkChar("expressionIndex"));

  auto body = Rf_cons(bc, cp);
  SET_TYPEOF(body, BCODESXP);

  UNPROTECT(3);
  return body;
}

<<<<<<< HEAD
SEXP compile_fun(SEXP closure, SEXP name, SEXP opt_level_sxp, SEXP tier_sxp) {
  if (!RSH_JIT_FUN_PTR) {
    Rf_error("The package was not initialized");
=======
CompilerOptions CompilerOptions::from_list(SEXP listsxp) {
  if (TYPEOF(listsxp) != VECSXP) {
    Rf_error("Expected a list of compiler options");
>>>>>>> 1cc9a166
  }

  SEXP names = Rf_getAttrib(listsxp, R_NamesSymbol);
  if (TYPEOF(names) != STRSXP) {
    Rf_error("Expected named elements in the VECSXP.");
  }

  CompilerOptions opts;

  for (int i = 0; i < XLENGTH(listsxp); i++) {
    SEXP namesxp = STRING_ELT(names, i);
    if (namesxp == R_NilValue) {
      Rf_error("Unnamed element in the compiler option list.");
    }

    const char *name = CHAR(namesxp);

    if (!strcmp(name, "name")) {
      opts.name =
          vec_element_as_string(listsxp, i, "name option must be a string");
    } else if (!strcmp(name, "bc_opt")) {
      opts.bc_opt =
          vec_element_as_int(listsxp, i, "bc_opt option must be an integer");
    } else if (!strcmp(name, "cc_opt")) {
      opts.cc_opt =
          vec_element_as_int(listsxp, i, "cc_opt option must be an integer");
    } else if (!strcmp(name, "inplace")) {
      opts.inplace =
          vec_element_as_bool(listsxp, i, "inplace option must be a logical");
    } else {
      Rf_error("Unknown compiler option %s", name);
    }
  }
  return opts;
}

SEXP compile(SEXP closure, SEXP options) {
  if (!RSH_JIT_FUN_PTR) {
    Rf_error("The package was not initialized");
  }

<<<<<<< HEAD
  std::string tier_s = CHAR(STRING_ELT(tier_sxp, 0));
  protocol::Tier tier = protocol::Tier::OPTIMIZED;
  if(tier_s == "bytecode") {
    tier = protocol::Tier::BASELINE;
  }

  const char *closure_name = CHAR(STRING_ELT(name, 0));
  char name_str[strlen(closure_name) + 1 + 16];
  sprintf(name_str, "%s_%p", closure_name, closure);

  auto response = compile_closure(name_str, closure, opt_level, tier);
  if (!std::holds_alternative<protocol::CompileResponse>(response)) {// TODO: propagate error from the remote compilation
    Rf_error("Compilation failed: %s", std::get<std::string>(response).c_str());
=======
  if (TYPEOF(options) != VECSXP) {
    Rf_error("Expected a list of compiler options");
  }

  auto opts = CompilerOptions::from_list(options);
  auto response = compile_closure(closure, opts);
  if (!response.has_result()) {
    Rf_error("Compilation failed: %s", response.failure().c_str());
>>>>>>> 1cc9a166
    return closure;
  }

  auto compiled_fun = std::get<protocol::CompileResponse>(response);
  if(tier == protocol::Tier::OPTIMIZED) {


    auto fun_ptr = insert_into_jit(name_str, compiled_fun);
    SEXP c_cp = PROTECT(create_constant_pool(fun_ptr, name_str, compiled_fun));
    SEXP body = PROTECT(create_wrapper_body(closure, c_cp));

<<<<<<< HEAD
    // replace the closure body in place
    SET_BODY(closure, body);

    // FIXME: add logging primitives
    Rprintf("Compiled fun %s (fun=%p, jit=%p, body=%p)\n", name_str, closure,
          fun_ptr, body);
    UNPROTECT(2);

  }
  else if(tier == protocol::Tier::BASELINE) {
    auto body = PROTECT(rsh::deserialize(compiled_fun.code()));
    if(TYPEOF(body) != BCODESXP) {
      Rf_error("Expected bytecode, got %s", Rf_type2char(TYPEOF(body)));
    }
    SET_BODY(closure, body);
    UNPROTECT(1);
=======
  if (opts.inplace) {
    SET_BODY(closure, body);
    // FIXME: add logging primitives
    Rprintf("Compiled in place fun %s (symbol=%s, fun=%p, jit=%p, body=%p)\n",
            opts.name.c_str(), compiled_fun.name().c_str(), closure, fun_ptr,
            body);
  } else {
    SEXP orig = closure;
    closure = Rf_mkCLOSXP(FORMALS(closure), body, CLOENV(closure));
    // FIXME: add logging primitives
    Rprintf(
        "Replaced compiled fun %s -- %p (symbol=%s, fun=%p, jit=%p, body=%p)\n",
        opts.name.c_str(), orig, compiled_fun.name().c_str(), closure, fun_ptr,
        body);
>>>>>>> 1cc9a166
  }

  // To be able to see if the body of a closure is the result of a JIT compilation
  // TODO: don't mark it again if we know that the compile server is sending the same code again.
  Client::mark_compiled_function(name_str, closure);

  return closure;
}

SEXP call_fun(SEXP call, SEXP op, SEXP args, SEXP env) {
  SEXP closure = CADR(args);
  if (TYPEOF(closure) != CLOSXP) {
    Rf_error("Expected a closure");
  }

  SEXP body = BODY(closure);
  if (TYPEOF(body) != BCODESXP) {
    Rf_error("Expected a compiled closure");
  }

  SEXP cp = BCODE_CONSTS(body);
  if (XLENGTH(cp) != 6) {
    Rf_error("Expected a constant pool with 6 elements");
  }

  SEXP c_cp = VECTOR_ELT(cp, LENGTH(cp) - 2);
  auto fun = (JitFun)R_ExternalPtrAddr(VECTOR_ELT(c_cp, 0));
  SEXP res = fun(env, VECTOR_ELT(c_cp, 1));

  return res;
}

SEXP is_compiled(SEXP closure) {
  if (TYPEOF(closure) != CLOSXP) {
    Rf_error("Expected a closure");
  }

  SEXP body = BODY(closure);
  if (TYPEOF(body) != BCODESXP) {
    return Rf_ScalarLogical(FALSE);
  }

  SEXP cp = BCODE_CONSTS(body);
  if (XLENGTH(cp) != 6) {
    return Rf_ScalarLogical(FALSE);
  }

  SEXP c_cp = VECTOR_ELT(cp, LENGTH(cp) - 2);
  if (XLENGTH(c_cp) != 2) {
    return Rf_ScalarLogical(FALSE);
  }

  if (TYPEOF(VECTOR_ELT(c_cp, 0)) != EXTPTRSXP) {
    // TODO: check if the pointer is a valid function, i.e. ORC knows about it
    return Rf_ScalarLogical(FALSE);
  }

  if (TYPEOF(VECTOR_ELT(c_cp, 1)) != VECSXP) {
    return Rf_ScalarLogical(FALSE);
  }

  return Rf_ScalarLogical(TRUE);
}

#define RSH_PACKAGE_NAME "rsh"

SEXP initialize() {
  Rsh_initialize_runtime();

  CALL_FUN = load_symbol_checked("rsh", "C_call_fun");
  BC2C_CALL_TRAMPOLINE_SXP = load_symbol_checked("rsh", "C_call_trampoline");

  return R_NilValue;
}

} // namespace rsh<|MERGE_RESOLUTION|>--- conflicted
+++ resolved
@@ -37,17 +37,10 @@
 
 SEXP RSH_JIT_FUN_PTR = Rf_install("RSH_JIT_FUN_PTR");
 
-<<<<<<< HEAD
-static std::variant<protocol::CompileResponse, std::string> compile_closure(std::string const &name, SEXP closure,
-                                       u32 opt_level = 3, protocol::Tier tier = protocol::Tier::OPTIMIZED) {
+static std::variant<protocol::CompileResponse, std::string> compile_closure(SEXP closure, CompilerOptions options) {
   auto closure_bytes = rsh::serialize(closure);
   auto client = rsh::Client::get_client();
-  return client->remote_compile(name, closure_bytes, tier, opt_level);
-=======
-static CompileResponse compile_closure(SEXP closure, CompilerOptions options) {
-  auto closure_bytes = rsh::serialize(closure);
-  return rsh::remote_compile(closure_bytes, options);
->>>>>>> 1cc9a166
+  return client->remote_compile(closure_bytes, options);
 }
 
 static void *insert_into_jit(const char* name, protocol::CompileResponse const &compiled_fun) {
@@ -118,15 +111,9 @@
   return body;
 }
 
-<<<<<<< HEAD
-SEXP compile_fun(SEXP closure, SEXP name, SEXP opt_level_sxp, SEXP tier_sxp) {
-  if (!RSH_JIT_FUN_PTR) {
-    Rf_error("The package was not initialized");
-=======
 CompilerOptions CompilerOptions::from_list(SEXP listsxp) {
   if (TYPEOF(listsxp) != VECSXP) {
     Rf_error("Expected a list of compiler options");
->>>>>>> 1cc9a166
   }
 
   SEXP names = Rf_getAttrib(listsxp, R_NamesSymbol);
@@ -156,6 +143,18 @@
     } else if (!strcmp(name, "inplace")) {
       opts.inplace =
           vec_element_as_bool(listsxp, i, "inplace option must be a logical");
+    }
+    else if(!strcmp(name, "tier")) {
+      SEXP tier_sxp = VECTOR_ELT(listsxp, i);
+      if(TYPEOF(tier_sxp) != STRSXP) {
+        Rf_error("Expected a string for the tier option");
+      }
+      opts.tier = protocol::Tier::OPTIMIZED;
+      std::string tier_s = CHAR(STRING_ELT(tier_sxp, 0));
+      protocol::Tier tier = protocol::Tier::OPTIMIZED;
+      if(tier_s == "bytecode") {
+        opts.tier = protocol::Tier::BASELINE;
+      }
     } else {
       Rf_error("Unknown compiler option %s", name);
     }
@@ -168,79 +167,75 @@
     Rf_error("The package was not initialized");
   }
 
-<<<<<<< HEAD
-  std::string tier_s = CHAR(STRING_ELT(tier_sxp, 0));
-  protocol::Tier tier = protocol::Tier::OPTIMIZED;
-  if(tier_s == "bytecode") {
-    tier = protocol::Tier::BASELINE;
-  }
-
-  const char *closure_name = CHAR(STRING_ELT(name, 0));
-  char name_str[strlen(closure_name) + 1 + 16];
-  sprintf(name_str, "%s_%p", closure_name, closure);
-
-  auto response = compile_closure(name_str, closure, opt_level, tier);
-  if (!std::holds_alternative<protocol::CompileResponse>(response)) {// TODO: propagate error from the remote compilation
-    Rf_error("Compilation failed: %s", std::get<std::string>(response).c_str());
-=======
   if (TYPEOF(options) != VECSXP) {
     Rf_error("Expected a list of compiler options");
   }
 
   auto opts = CompilerOptions::from_list(options);
+
   auto response = compile_closure(closure, opts);
-  if (!response.has_result()) {
-    Rf_error("Compilation failed: %s", response.failure().c_str());
->>>>>>> 1cc9a166
+  if (!std::holds_alternative<protocol::CompileResponse>(response)) {
+    Rf_error("Compilation failed: %s", std::get<std::string>(response).c_str());
     return closure;
   }
 
   auto compiled_fun = std::get<protocol::CompileResponse>(response);
-  if(tier == protocol::Tier::OPTIMIZED) {
-
-
-    auto fun_ptr = insert_into_jit(name_str, compiled_fun);
-    SEXP c_cp = PROTECT(create_constant_pool(fun_ptr, name_str, compiled_fun));
-    SEXP body = PROTECT(create_wrapper_body(closure, c_cp));
-
-<<<<<<< HEAD
-    // replace the closure body in place
-    SET_BODY(closure, body);
-
-    // FIXME: add logging primitives
-    Rprintf("Compiled fun %s (fun=%p, jit=%p, body=%p)\n", name_str, closure,
-          fun_ptr, body);
-    UNPROTECT(2);
-
-  }
-  else if(tier == protocol::Tier::BASELINE) {
-    auto body = PROTECT(rsh::deserialize(compiled_fun.code()));
+
+  SEXP body = nullptr;
+  void * fun_ptr = nullptr;
+  // Native or bytecode?
+  if(opts.tier == protocol::Tier::OPTIMIZED) {
+    fun_ptr = insert_into_jit(opts.name.c_str(), compiled_fun);
+    SEXP c_cp = PROTECT(create_constant_pool(fun_ptr, opts.name.c_str(), compiled_fun));
+    body = PROTECT(create_wrapper_body(closure, c_cp));
+  }
+  else if(opts.tier == protocol::Tier::BASELINE) {
+    body = PROTECT(rsh::deserialize(compiled_fun.code()));
     if(TYPEOF(body) != BCODESXP) {
       Rf_error("Expected bytecode, got %s", Rf_type2char(TYPEOF(body)));
     }
-    SET_BODY(closure, body);
-    UNPROTECT(1);
-=======
+  }
+
+  // Inplace or not (i.e. through through an explicit call to `compile` or through the R JIT)
   if (opts.inplace) {
     SET_BODY(closure, body);
     // FIXME: add logging primitives
-    Rprintf("Compiled in place fun %s (symbol=%s, fun=%p, jit=%p, body=%p)\n",
-            opts.name.c_str(), compiled_fun.name().c_str(), closure, fun_ptr,
+    Rprintf("Compiled in place fun %s (fun=%p, body=%p) ; ",
+            opts.name.c_str(), closure,
             body);
+    if(opts.tier == protocol::Tier::OPTIMIZED) {
+      Rprintf("Jit-compiled: jit=%p\n", fun_ptr);
+    }
+    else {
+      Rprintf("Bytecode-compiled\n");
+    }
   } else {
     SEXP orig = closure;
     closure = Rf_mkCLOSXP(FORMALS(closure), body, CLOENV(closure));
     // FIXME: add logging primitives
     Rprintf(
-        "Replaced compiled fun %s -- %p (symbol=%s, fun=%p, jit=%p, body=%p)\n",
-        opts.name.c_str(), orig, compiled_fun.name().c_str(), closure, fun_ptr,
+        "Replaced compiled fun %s -- %p (fun=%p, body=%p) ; ",
+        opts.name.c_str(), orig, closure,
         body);
->>>>>>> 1cc9a166
-  }
-
+    if(opts.tier == protocol::Tier::OPTIMIZED) {
+      Rprintf("Jit-compiled: jit=%p\n", fun_ptr);
+    }
+    else {
+      Rprintf("Bytecode-compiled\n");
+    }
+  }
+
+  // Unprotecting after creating the bodies above.
+  if(opts.tier == protocol::Tier::OPTIMIZED) {
+    UNPROTECT(2);
+  }
+  else {
+    UNPROTECT(1);
+  }
   // To be able to see if the body of a closure is the result of a JIT compilation
   // TODO: don't mark it again if we know that the compile server is sending the same code again.
-  Client::mark_compiled_function(name_str, closure);
+  // TODO: does it still work when not replacing the body in place?
+  Client::mark_compiled_function(opts.name, closure);
 
   return closure;
 }
@@ -308,6 +303,7 @@
   CALL_FUN = load_symbol_checked("rsh", "C_call_fun");
   BC2C_CALL_TRAMPOLINE_SXP = load_symbol_checked("rsh", "C_call_trampoline");
 
+
   return R_NilValue;
 }
 
