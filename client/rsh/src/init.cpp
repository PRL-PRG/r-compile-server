--- conflicted
+++ resolved
@@ -4,19 +4,15 @@
 #include "client.hpp"
 
 extern "C" {
-    #include "bc2c/runtime.h"
-    void R_init_rsh(DllInfo *dll);
-    }
+#include "bc2c/runtime.h"
+void R_init_rsh(DllInfo *dll);
+}
 
 static const R_CallMethodDef callMethods[] = {
     {"initialize", (DL_FUNC)&rsh::initialize, 0},
-<<<<<<< HEAD
-    {"compile_fun", (DL_FUNC)&rsh::compile_fun, 4},
-    {"init_client", (DL_FUNC)&rsh::init_client, 3},
-=======
     {"compile", (DL_FUNC)&rsh::compile, 2},
     {"is_compiled", (DL_FUNC)&rsh::is_compiled, 1},
->>>>>>> 1cc9a166
+    {"init_client", (DL_FUNC)&rsh::init_client, 3},
     {NULL, NULL, 0}};
 
 static const R_ExternalMethodDef externalMethods[] = {
