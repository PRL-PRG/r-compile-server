--- conflicted
+++ resolved
@@ -8,135 +8,40 @@
 
 record Constant(int id, SEXP value) {}
 
-<<<<<<< HEAD
-record Value(String expr, boolean protect) {}
-
 class ByteCodeStack {
-  private static final String PROTECT_EXPR = "PROTECT(%s)";
-  private static final String UNPROTECT_EXPR = "UNPROTECT(%d)";
-
   private int max = 0;
-  private final Stack<Integer> protects = new Stack<>();
-
-  public String push(String expr, boolean protect) {
-    protects.push(0);
-    int curr = protects.size();
-    max = Math.max(max, curr);
-
-    return set(curr - 1, expr, protect);
-  }
-
-  public String pop(int n) {
-    var unprotect = 0;
-    for (int i = 0; i < n; i++) {
-      unprotect += protects.pop();
-    }
-
-    if (unprotect > 0) {
-      return UNPROTECT_EXPR.formatted(unprotect);
-    } else {
-      return "";
-    }
-  }
-
-  public String curr(int n) {
-    return register(currIdx(n));
-  }
-
-  public int currIdx(int n) {
-    int curr = protects.size() - 1;
-
-    assert curr + n >= 0 && curr + n <= max
-        : "Invalid offset: %d (curr: %d, max: %d)".formatted(n, curr, max);
-=======
-class ByteCodeStack {
-    private int max = 0;
-    private int top = -1;
-
-    public String push() {
-        top++;
-        max = Math.max(max, top + 1);
-        return "&" + variable();
-    }
-
-    public String pop() {
-        if (top < 0) {
-            throw new IllegalArgumentException("Stack underflow: %d".formatted(top));
-        }
-        String v = variable();
-        top--;
-        return v;
-    }
-
-    private String variable() {
-        if (top < 0 || top + 1 > max) {
-            throw new IllegalStateException("Invalid stack state (top: %d, max: %d)".formatted(top, max));
-        }
-
-        return "_" + top;
-    }
->>>>>>> 0f2dae02
-
-    return curr + n;
-  }
-
-<<<<<<< HEAD
+  private int top = -1;
+
+  public String push() {
+    top++;
+    max = Math.max(max, top + 1);
+    return "&" + variable();
+  }
+
+  public String pop() {
+    if (top < 0) {
+      throw new IllegalArgumentException("Stack underflow: %d".formatted(top));
+    }
+    String v = variable();
+    top--;
+    return v;
+  }
+
+  private String variable() {
+    if (top < 0 || top + 1 > max) {
+      throw new IllegalStateException("Invalid stack state (top: %d, max: %d)".formatted(top, max));
+    }
+
+    return "_" + top;
+  }
+
   public int max() {
     return max;
   }
 
   public boolean isEmpty() {
-    return protects.isEmpty();
-  }
-
-  public String set(int i, String expr, boolean protect) {
-    assert i >= 0 && i <= max : "Invalid index: %d (max: %d)".formatted(i, max);
-
-    if (protect) {
-      expr = protect(i, expr);
-    }
-
-    return "%s = %s;".formatted(register(i), expr);
-  }
-
-  private String protect(int i, String expr) {
-    protects.set(i, protects.get(i) + 1);
-    return PROTECT_EXPR.formatted(expr);
-  }
-
-  protected String register(int idx) {
-    assert idx >= 0;
-    return "_" + idx;
-  }
-=======
-    public boolean isEmpty() {
-        return top == -1;
-    }
-
-    protected Optional<String> registerInitialization() {
-        if (max == 0) {
-            return Optional.empty();
-        }
-
-        var line =
-                IntStream.range(0, max)
-                        .mapToObj("_%d"::formatted)
-                        .collect(Collectors.joining(", ", "Value ", ";"));
-
-        return Optional.of(line);
-    }
-
-    public int top() {
-        return top;
-    }
-}
-
-record CompiledClosure(String name, VectorSXP<SEXP> constantPool) {
-}
-
-class CModule {
-    private final List<CFunction> funs = new ArrayList<>();
->>>>>>> 0f2dae02
+    return top == -1;
+  }
 
   protected Optional<String> registerInitialization() {
     if (max == 0) {
@@ -149,6 +54,10 @@
             .collect(Collectors.joining(", ", "Value ", ";"));
 
     return Optional.of(line);
+  }
+
+  public int top() {
+    return top;
   }
 }
 
@@ -203,22 +112,19 @@
 
 // TODO: extract labels and cells into its own classes
 class ClosureCompiler {
-<<<<<<< HEAD
-  private static final String NAME_ENV = "ENV";
-  private static final String NAME_CP = "CP";
-
-  // FIXME: either all String or all Value
-  private static final Value VAL_NULL = new Value("Rsh_NilValue", false);
-  private static final String VAL_TRUE = "VAL_TRUE";
-  private static final String VAL_FALSE = "VAL_FALSE";
+  /** The name of the variable representing the current environment */
+  private static final String VAR_RHO = "RHO";
+
+  /** The name of the variable representing the C constant pool */
+  private static final String VAR_CCP = "CCP";
 
   private final Bc bc;
-  private final String name;
+  private final ByteCodeStack stack = new ByteCodeStack();
   private final Map<Integer, Constant> constants = new LinkedHashMap<>();
-  private final ByteCodeStack stack = new ByteCodeStack();
   private final Set<Integer> labels = new HashSet<>();
   private final Set<Integer> cells = new HashSet<>();
   private int extraConstPoolIdx;
+  private final String name;
 
   protected CModule module;
   protected CFunction fun;
@@ -228,7 +134,7 @@
     this.bc = bc;
     this.name = name;
     this.module = module;
-    this.fun = module.createFun("SEXP", name, "SEXP %s, SEXP %s".formatted(NAME_ENV, NAME_CP));
+    this.fun = module.createFun("SEXP", name, "SEXP %s, SEXP %s".formatted(VAR_RHO, VAR_CCP));
     this.body = fun.add();
     this.extraConstPoolIdx = bc.consts().size() + 1;
   }
@@ -241,6 +147,10 @@
       compile(code.get(i), i);
     }
 
+    if (!stack.isEmpty()) {
+      throw new IllegalStateException("Stack not empty: %d".formatted(stack.top()));
+    }
+
     afterCompile();
 
     return SEXPs.vec(constants());
@@ -256,151 +166,63 @@
   }
 
   private void fillLabels() {
-    bc.code().forEach(x -> x.labels().forEach(l -> labels.add(l.target())));
+    bc.code().forEach(x -> x.label().ifPresent(l -> labels.add(l.target())));
   }
 
   public List<SEXP> constants() {
     return List.copyOf(constants.values().stream().map(Constant::value).toList());
   }
 
-  private void compile(BcInstr instr, int instrIdx) {
-    body.comment("begin: " + instr);
-    if (labels.contains(instrIdx)) {
-      body.line("%s:".formatted(label(instrIdx)));
-    }
-
-    switch (instr) {
-      case BcInstr.SetVar(var idx) -> compileSetVar(idx);
-      case BcInstr.SetVar2(var idx) -> compileSetVar2(idx);
-      case BcInstr.LdConst(var idx) -> compileLd(constantVAL(idx));
-      case BcInstr.LdTrue() -> compileLd(VAL_TRUE);
-      case BcInstr.LdFalse() -> compileLd(VAL_FALSE);
-      case BcInstr.GetVar(var idx) -> compileGetVar(idx);
-      case BcInstr.Add(var idx) -> compileArith(idx, "ADD_OP");
-      case BcInstr.Sub(var idx) -> compileArith(idx, "SUB_OP");
-      case BcInstr.Mul(var idx) -> compileArith(idx, "MUL_OP");
-      case BcInstr.Div(var idx) -> compileArith(idx, "DIV_OP");
-      case BcInstr.Expt(var idx) -> compileArith(idx, "POW_OP");
-      case BcInstr.Lt(var idx) -> compileRelop(idx, "LT_OP");
-      case BcInstr.Le(var idx) -> compileRelop(idx, "LE_OP");
-      case BcInstr.Gt(var idx) -> compileRelop(idx, "GT_OP");
-      case BcInstr.Ge(var idx) -> compileRelop(idx, "GE_OP");
-      case BcInstr.Eq(var idx) -> compileRelop(idx, "EQ_OP");
-      case BcInstr.Ne(var idx) -> compileRelop(idx, "NE_OP");
-      case BcInstr.Exp(var idx) -> compileMath1(idx, "EXP_OP");
-      case BcInstr.Sqrt(var idx) -> compileMath1(idx, "SQRT_OP");
-      case BcInstr.UPlus(var idx) -> compileUnary(idx, "UPLUS_OP");
-      case BcInstr.UMinus(var idx) -> compileUnary(idx, "UMINUS_OP");
-      case BcInstr.And(var idx) -> compileLogic(idx, "AND_OP");
-      case BcInstr.Or(var idx) -> compileLogic(idx, "OR_OP");
-      case BcInstr.Not(var idx) -> compileNot(idx);
-      case BcInstr.Return() -> compileReturn();
-      case BcInstr.Pop() -> pop(1);
-      case BcInstr.GetBuiltin(var idx) -> compileGetBuiltin(idx);
-      case BcInstr.CallBuiltin(var idx) -> compileCall(idx);
-      case BcInstr.Call(var idx) -> compileCall(idx);
-      case BcInstr.PushArg() -> compilePushArg();
-      case BcInstr.PushNullArg() -> compilePushConstArg(VAL_NULL.expr());
-      case BcInstr.PushTrueArg() -> compilePushConstArg(VAL_TRUE);
-      case BcInstr.PushFalseArg() -> compilePushConstArg(VAL_FALSE);
-      case BcInstr.PushConstArg(var idx) -> compilePushConstArg(constantVAL(idx));
-      case BcInstr.SetTag(var idx) -> compileSetTag(idx);
-      case BcInstr.BrIfNot(var call, var label) -> compileBrIfNot(call, label);
-      case BcInstr.Goto(var label) -> compileGoto(label);
-      case BcInstr.Invisible() -> compileInvisible();
-      case BcInstr.LdNull() -> compileLdNull();
-      case BcInstr.GetFun(var idx) -> compileGetFun(idx);
-      case BcInstr.MakeClosure(var idx) -> compileMakeClosure(idx);
-      case BcInstr.CheckFun() -> compileCheckFun();
-      case BcInstr.MakeProm(var idx) -> compileMakeProm(idx);
-
-      default -> throw new UnsupportedOperationException(instr + ": not supported");
-    }
-    body.comment("end: " + instr);
-    body.nl();
-  }
-
-  private void compileMakeProm(ConstPool.Idx<SEXP> idx) {
-    body.line(
-        "Rsh_make_prom(%s, &%s, &%s, %s, %s);"
-            .formatted(stack.curr(-2), stack.curr(-1), stack.curr(0), constantSXP(idx), NAME_ENV));
-  }
-
-  private void compileCheckFun() {
-    body.line("Rsh_check_fun(%s);".formatted(stack.curr(0)));
-    initCallFrame();
-  }
-
-  private void compileMakeClosure(ConstPool.Idx<VecSXP> idx) {
+  private void compile(BcInstr instr, int pc) {
+    if (labels.contains(pc)) {
+      body.line("%s:".formatted(label(pc)));
+    }
+
+    var builder = new InstrBuilder(instr);
+    var code =
+        switch (instr) {
+          case BcInstr.Return() -> "return %s;".formatted(builder.compile());
+          case BcInstr.Goto(var dest) -> "goto %s;".formatted(label(dest));
+          case BcInstr.LdConst(var idx) -> builder.args(constantVAL(idx)).compileStmt();
+          case BcInstr.PushConstArg(var idx) -> builder.args(constantVAL(idx)).compileStmt();
+          case BcInstr.SetTag(var idx) -> builder.args(constantVAL(idx)).compileStmt();
+          case BcInstr.SetVar(var symbol) ->
+              builder.args(constantSXP(symbol), cell(symbol)).compileStmt();
+          case BcInstr.GetVar(var symbol) ->
+              builder.args(constantSXP(symbol), cell(symbol)).compileStmt();
+          case BcInstr.GetVarMissOk(var symbol) ->
+              builder.args(constantSXP(symbol), cell(symbol)).compileStmt();
+          case BcInstr.StartAssign(var symbol) ->
+              builder.args(constantSXP(symbol), cell(symbol)).compileStmt();
+          case BcInstr.EndAssign(var symbol) ->
+              builder.args(constantSXP(symbol), cell(symbol)).compileStmt();
+          case BcInstr.GetBuiltin(var idx) ->
+              builder.args("\"" + bc.consts().get(idx).name() + "\"").compileStmt();
+          case BcInstr.MakeClosure(var idx) -> compileMakeClosure(builder, idx);
+          default -> {
+            if (instr.label().orElse(null) instanceof BcLabel l) {
+              yield "if (%s) {\ngoto %s;\n}".formatted(builder.compile(), label(l));
+            } else {
+              yield builder.compileStmt();
+            }
+          }
+        };
+
+    body.line(code);
+  }
+
+  private String compileMakeClosure(InstrBuilder builder, ConstPool.Idx<VecSXP> idx) {
     var cls = bc.consts().get(idx);
 
     if (cls.get(1) instanceof BCodeSXP closureBody) {
-      var compiledClosure = module.compileClosure(closureBody.bc(), name);
+      var compiledClosure = module.compileClosure(closureBody.bc());
       var cpConst = createExtraConstant(compiledClosure.constantPool());
-      push(
-          "Rsh_native_closure(%s, &%s, %s, %s)"
-              .formatted(constantSXP(idx), compiledClosure.name(), constantSXP(cpConst), NAME_ENV),
-          false);
+      return builder
+          .args(constantSXP(idx), "&" + compiledClosure.name(), constantSXP(cpConst))
+          .compileStmt();
     } else {
       throw new UnsupportedOperationException("Unsupported body: " + body);
     }
-  }
-
-  private void compileCall(ConstPool.Idx<LangSXP> idx) {
-    var call = constantSXP(idx);
-    var fun = stack.curr(-2);
-    var args = stack.curr(-1);
-
-    // FIXME: how do we signal back the whether the value needs protection?
-    var c = "Rsh_call(%s, %s, %s, %s)".formatted(call, fun, args, NAME_ENV);
-    // we are going to pop 4 elements from the stack - all the until the beginning of the call frame
-    popPush(3, c, false);
-  }
-
-  private void compileGetFun(ConstPool.Idx<RegSymSXP> idx) {
-    push("Rsh_getFun(%s, %s)".formatted(constantSXP(idx), NAME_ENV), false);
-    initCallFrame();
-  }
-
-  private void compileLdNull() {
-    visible(true);
-    push(VAL_NULL);
-  }
-
-  private void compileInvisible() {
-    visible(false);
-  }
-
-  private void compileGoto(BcLabel label) {
-    body.line("goto %s;".formatted(label(label.target())));
-  }
-
-  private void compileBrIfNot(ConstPool.Idx<LangSXP> call, BcLabel label) {
-    var curr = stack.curr(0);
-    var unprotect = stack.pop(1);
-    body.line(
-        "if (!Rsh_is_true(%s, %s, %s)) { %s; goto %s; }"
-            .formatted(curr, constantSXP(call), NAME_ENV, unprotect, label(label.target())));
-    body.line(unprotect + ";");
-  }
-
-  private void compileSetTag(ConstPool.Idx<StrOrRegSymSXP> idx) {
-    body.line(
-        """
-                        if (TYPEOF(%s) != SPECIALSXP) {
-                          RSH_SET_TAG(%s, %s);
-                        }"""
-            .formatted(stack.curr(-2), stack.curr(0), constantVAL(idx)));
-  }
-
-  private void compilePushArg() {
-    body.line(
-        "RSH_LIST_APPEND(%s, %s, %s);".formatted(stack.curr(-2), stack.curr(-1), stack.curr(0)));
-    pop(1);
-  }
-
-  private void compilePushConstArg(String v) {
-    body.line("RSH_LIST_APPEND(%s, %s, %s);".formatted(stack.curr(-1), stack.curr(0), v));
   }
 
   private void compileRegisters() {
@@ -424,113 +246,58 @@
     sec.line(line);
   }
 
-  private void compileGetBuiltin(ConstPool.Idx<RegSymSXP> idx) {
-    var name = bc.consts().get(idx).name();
-    push("Rsh_get_builtin(\"%s\")".formatted(name), false);
-    initCallFrame();
-  }
-
-  private void initCallFrame() {
-    push(VAL_NULL);
-    push(VAL_NULL);
-  }
-
-  private void compileGetVar(ConstPool.Idx<RegSymSXP> idx) {
-    push(
-        "Rsh_get_var(%s, %s, FALSE, FALSE, &%s)".formatted(constantSXP(idx), NAME_ENV, cell(idx)),
-        false);
-  }
-
-  private void compileSetVar(ConstPool.Idx<RegSymSXP> idx) {
-    body.line(
-        "Rsh_set_var(%s, %s, %s, &%s);"
-            .formatted(constantSXP(idx), stack.curr(0), NAME_ENV, cell(idx)));
-  }
-
-  private void compileSetVar2(ConstPool.Idx<RegSymSXP> idx) {
-    body.line("Rsh_set_var2(%s, %s, %s);".formatted(constantSXP(idx), stack.curr(0), NAME_ENV));
-  }
-
-  private void compileReturn() {
-    pop(1);
-    assert stack.isEmpty() : "Stack not empty (%d)".formatted(stack.currIdx(0));
-    body.line("return Rsh_return(%s);".formatted(stack.curr(1)));
-  }
-
-  // FIXME: refactor
-  private void compileMath1(ConstPool.Idx<LangSXP> idx, String op) {
-    var call = constantSXP(idx);
-    var arg = stack.curr(0);
-    popPush(1, "Rsh_math1(%s, %s, %s, %s)".formatted(call, op, arg, NAME_ENV), false);
-  }
-
-  private void compileUnary(ConstPool.Idx<LangSXP> idx, String op) {
-    var call = constantSXP(idx);
-    var arg = stack.curr(0);
-    popPush(1, "Rsh_unary(%s, %s, %s, %s)".formatted(call, op, arg, NAME_ENV), false);
-  }
-
-  private void compileNot(ConstPool.Idx<LangSXP> idx) {
-    var call = constantSXP(idx);
-    var arg = stack.curr(0);
-    popPush(1, "Rsh_not(%s, %s, %s)".formatted(call, arg, NAME_ENV), false);
-  }
-
-  private void compileArith(ConstPool.Idx<LangSXP> idx, String op) {
-    var call = constantSXP(idx);
-    var lhs = stack.curr(-1);
-    var rhs = stack.curr(0);
-    popPush(2, "Rsh_arith(%s, %s, %s, %s, %s)".formatted(call, op, lhs, rhs, NAME_ENV), false);
-  }
-
-  private void compileLogic(ConstPool.Idx<LangSXP> idx, String op) {
-    var call = constantSXP(idx);
-    var lhs = stack.curr(-1);
-    var rhs = stack.curr(0);
-    popPush(2, "Rsh_logic(%s, %s, %s, %s, %s)".formatted(call, op, lhs, rhs, NAME_ENV), false);
-  }
-
-  private void compileRelop(ConstPool.Idx<LangSXP> idx, String op) {
-    var call = constantSXP(idx);
-    var lhs = stack.curr(-1);
-    var rhs = stack.curr(0);
-    popPush(2, "Rsh_relop(%s, %s, %s, %s, %s)".formatted(call, op, lhs, rhs, NAME_ENV), false);
-  }
-
-  private void compileLd(String constant) {
-    push(constant, false);
-  }
-
   // API
 
-  private void pop(int n) {
-    var unprotect = stack.pop(n);
-    if (!unprotect.isEmpty()) {
-      body.line(unprotect + ";");
-    }
-  }
-
-  private String push(String expr, boolean protect) {
-    body.line(stack.push(expr, protect));
-    return stack.curr(0);
-  }
-
-  private String push(String expr) {
-    return push(expr, true);
-  }
-
-  private void push(Value value) {
-    push(value.expr(), value.protect());
-  }
-
-  public void popPush(int n, String expr, boolean protect) {
-    set(stack.currIdx(-n + 1), expr, false);
-    pop(n);
-    push(stack.curr(1), protect);
-  }
-
-  private void set(int i, String expr, boolean protect) {
-    body.line(stack.set(i, expr, protect));
+  class InstrBuilder {
+    private final BcInstr instr;
+    private final String fun;
+    private List<String> args = new ArrayList<>();
+    private boolean needsRho;
+
+    public InstrBuilder(BcInstr instr) {
+      this.instr = instr;
+      for (var x : instr.args()) {
+        this.args.add(constantSXP(x));
+      }
+      if (instr.needsRho()) {
+        this.needsRho = true;
+      }
+      this.fun = "Rsh_" + instr.getClass().getSimpleName();
+    }
+
+    public InstrBuilder args(String... args) {
+      this.args = List.of(args);
+      return this;
+    }
+
+    public String compile() {
+      var args = new ArrayList<String>(Math.max(instr.pop(), instr.push()) + this.args.size());
+
+      // play the stack effects
+      for (int i = 0; i < instr.pop(); i++) {
+        args.add(0, stack.pop());
+      }
+      for (int i = 0; i < instr.push(); i++) {
+        var e = stack.push();
+        if (args.size() < i + 1) {
+          args.add(e);
+        } else {
+          args.set(i, e);
+        }
+      }
+
+      args.addAll(this.args);
+
+      if (needsRho) {
+        args.add(VAR_RHO);
+      }
+
+      return fun + "(" + String.join(", ", args) + ")";
+    }
+
+    public String compileStmt() {
+      return this.compile() + ";";
+    }
   }
 
   private String constantSXP(ConstPool.Idx<? extends SEXP> idx) {
@@ -539,7 +306,7 @@
   }
 
   private String constantSXP(Constant c) {
-    return "Rsh_const(%s, %d)".formatted(NAME_CP, c.id());
+    return "Rsh_const(%s, %d)".formatted(VAR_CCP, c.id());
   }
 
   private String constantVAL(ConstPool.Idx<? extends SEXP> idx) {
@@ -553,7 +320,7 @@
           case SEXP _ -> "Rsh_const_sxp";
         };
 
-    return "%s(%s, %d)".formatted(f, NAME_CP, c.id());
+    return "%s(%s, %d)".formatted(f, VAR_CCP, c.id());
   }
 
   private Constant getConstant(ConstPool.Idx<? extends SEXP> idx) {
@@ -572,249 +339,18 @@
     return c;
   }
 
-  private String label(int instrIndex) {
-    labels.add(instrIndex);
-    return "L%d".formatted(instrIndex);
+  private String label(BcLabel l) {
+    return "L%d".formatted(l.target());
+  }
+
+  private String label(int target) {
+    labels.add(target);
+    return "L%d".formatted(target);
   }
 
   private String cell(ConstPool.Idx<? extends SEXP> idx) {
     var id = getConstant(idx).id();
     cells.add(id);
-    return "C%d".formatted(id);
-  }
-
-  private void visible(boolean visible) {
-    body.line("R_Visible = %s;".formatted(visible ? "TRUE" : "FALSE"));
-  }
-=======
-    /** The name of the variable representing the current environment */
-    private static final String VAR_RHO = "RHO";
-    /** The name of the variable representing the C constant pool */
-    private static final String VAR_CCP = "CCP";
-
-    private final Bc bc;
-    private final ByteCodeStack stack = new ByteCodeStack();
-    private final Map<Integer, Constant> constants = new LinkedHashMap<>();
-    private final Set<Integer> labels = new HashSet<>();
-    private final Set<Integer> cells = new HashSet<>();
-    private int extraConstPoolIdx;
-
-    protected CModule module;
-    protected CFunction fun;
-    protected CCode body;
-
-    public ClosureCompiler(CModule module, String name, Bc bc) {
-        this.bc = bc;
-        this.module = module;
-        this.fun = module.createFun("SEXP", name, "SEXP %s, SEXP %s".formatted(VAR_RHO, VAR_CCP));
-        this.body = fun.add();
-        this.extraConstPoolIdx = bc.consts().size() + 1;
-    }
-
-    public VectorSXP<SEXP> compile() {
-        beforeCompile();
-
-        var code = bc.code();
-        for (int i = 0; i < code.size(); i++) {
-            compile(code.get(i), i);
-        }
-
-        if (!stack.isEmpty()) {
-            throw new IllegalStateException("Stack not empty: %d".formatted(stack.top()));
-        }
-
-        afterCompile();
-
-        return SEXPs.vec(constants());
-    }
-
-    private void beforeCompile() {
-        fillLabels();
-    }
-
-    private void afterCompile() {
-        compileCells();
-        compileRegisters();
-    }
-
-    private void fillLabels() {
-        bc.code().forEach(x -> x.label().ifPresent(l -> labels.add(l.target())));
-    }
-
-    public List<SEXP> constants() {
-        return List.copyOf(constants.values().stream().map(Constant::value).toList());
-    }
-
-    private void compile(BcInstr instr, int pc) {
-        if (labels.contains(pc)) {
-            body.line("%s:".formatted(label(pc)));
-        }
-
-        var builder = new InstrBuilder(instr);
-        var code = switch (instr) {
-            case BcInstr.Return() -> "return %s;".formatted(builder.compile());
-            case BcInstr.Goto(var dest) -> "goto %s;".formatted(label(dest));
-            case BcInstr.LdConst(var idx) -> builder.args(constantVAL(idx)).compileStmt();
-            case BcInstr.PushConstArg(var idx) -> builder.args(constantVAL(idx)).compileStmt();
-            case BcInstr.SetTag(var idx) -> builder.args(constantVAL(idx)).compileStmt();
-            case BcInstr.SetVar(var symbol) -> builder.args(constantSXP(symbol), cell(symbol)).compileStmt();
-            case BcInstr.GetVar(var symbol) -> builder.args(constantSXP(symbol), cell(symbol)).compileStmt();
-            case BcInstr.GetVarMissOk(var symbol) -> builder.args(constantSXP(symbol), cell(symbol)).compileStmt();
-            case BcInstr.StartAssign(var symbol) -> builder.args(constantSXP(symbol), cell(symbol)).compileStmt();
-            case BcInstr.EndAssign(var symbol) -> builder.args(constantSXP(symbol), cell(symbol)).compileStmt();
-            case BcInstr.GetBuiltin(var idx) -> builder.args("\"" + bc.consts().get(idx).name() + "\"").compileStmt();
-            case BcInstr.MakeClosure(var idx) -> compileMakeClosure(builder, idx);
-            default -> {
-                if (instr.label().orElse(null) instanceof BcLabel l) {
-                    yield "if (%s) {\ngoto %s;\n}".formatted(builder.compile(), label(l));
-                } else {
-                    yield builder.compileStmt();
-                }
-            }
-        };
-
-        body.line(code);
-    }
-
-    private String compileMakeClosure(InstrBuilder builder, ConstPool.Idx<VecSXP> idx) {
-        var cls = bc.consts().get(idx);
-
-        if (cls.get(1) instanceof BCodeSXP closureBody) {
-            var compiledClosure = module.compileClosure(closureBody.bc());
-            var cpConst = createExtraConstant(compiledClosure.constantPool());
-            return builder.args(constantSXP(idx), "&" + compiledClosure.name(), constantSXP(cpConst)).compileStmt();
-        } else {
-            throw new UnsupportedOperationException("Unsupported body: " + body);
-        }
-    }
-
-    private void compileRegisters() {
-        var code = stack.registerInitialization();
-        if (code.isPresent()) {
-            var sec = fun.insertAbove(body);
-            sec.line(code.get());
-        }
-    }
-
-    private void compileCells() {
-        if (cells.isEmpty()) {
-            return;
-        }
-
-        var sec = fun.insertAbove(body);
-        var line =
-                cells.stream()
-                        .map("C%d = R_NilValue"::formatted)
-                        .collect(Collectors.joining(", ", "BCell ", ";"));
-        sec.line(line);
-    }
-
-    // API
-
-    class InstrBuilder {
-        private final BcInstr instr;
-        private final String fun;
-        private List<String> args = new ArrayList<>();
-        private boolean needsRho;
-
-        public InstrBuilder(BcInstr instr) {
-            this.instr = instr;
-            for (var x : instr.args()) {
-                this.args.add(constantSXP(x));
-            }
-            if (instr.needsRho()) {
-                this.needsRho = true;
-            }
-            this.fun = "Rsh_" + instr.getClass().getSimpleName();
-        }
-
-        public InstrBuilder args(String... args) {
-            this.args = List.of(args);
-            return this;
-        }
-
-        public String compile() {
-            var args = new ArrayList<String>(Math.max(instr.pop(), instr.push()) + this.args.size());
-
-            // play the stack effects
-            for (int i = 0; i < instr.pop(); i++) {
-                args.add(0, stack.pop());
-            }
-            for (int i = 0; i < instr.push(); i++) {
-                var e = stack.push();
-                if (args.size() < i + 1) {
-                    args.add(e);
-                } else {
-                    args.set(i, e);
-                }
-            }
-
-            args.addAll(this.args);
-
-            if (needsRho) {
-                args.add(VAR_RHO);
-            }
-
-            return fun + "(" + String.join(", ", args) + ")";
-        }
-
-        public String compileStmt() {
-            return this.compile() + ";";
-        }
-    }
-
-    private String constantSXP(ConstPool.Idx<? extends SEXP> idx) {
-        var c = getConstant(idx);
-        return constantSXP(c);
-    }
-
-    private String constantSXP(Constant c) {
-        return "Rsh_const(%s, %d)".formatted(VAR_CCP, c.id());
-    }
-
-    private String constantVAL(ConstPool.Idx<? extends SEXP> idx) {
-        var c = getConstant(idx);
-
-        var f =
-                switch (c.value()) {
-                    case IntSXP v when v.size() == 1 -> "Rsh_const_int";
-                    case RealSXP v when v.size() == 1 -> "Rsh_const_dbl";
-                    case LglSXP v when v.size() == 1 -> "Rsh_const_lgl";
-                    case SEXP _ -> "Rsh_const_sxp";
-                };
-
-        return "%s(%s, %d)".formatted(f, VAR_CCP, c.id());
-    }
-
-    private Constant getConstant(ConstPool.Idx<? extends SEXP> idx) {
-        return constants.computeIfAbsent(
-                idx.idx(),
-                ignored -> {
-                    var next = constants.size();
-                    return new Constant(next, bc.consts().get(idx));
-                });
-    }
-
-    private Constant createExtraConstant(SEXP v) {
-        var next = constants.size();
-        var c = new Constant(next, v);
-        constants.put(extraConstPoolIdx++, c);
-        return c;
-    }
-
-    private String label(BcLabel l) {
-        return "L%d".formatted(l.target());
-    }
-
-    private String label(int target) {
-        labels.add(target);
-        return "L%d".formatted(target);
-    }
-
-    private String cell(ConstPool.Idx<? extends SEXP> idx) {
-        var id = getConstant(idx).id();
-        cells.add(id);
-        return "&C%d".formatted(id);
-    }
->>>>>>> 0f2dae02
+    return "&C%d".formatted(id);
+  }
 }