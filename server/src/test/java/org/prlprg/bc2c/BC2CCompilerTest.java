package org.prlprg.bc2c;

import static org.junit.jupiter.api.Assertions.*;
import static org.prlprg.primitive.Logical.FALSE;
import static org.prlprg.primitive.Logical.TRUE;

import java.io.File;
import java.io.IOException;
import java.util.Arrays;
import java.util.Objects;
import java.util.function.Consumer;
import org.junit.jupiter.api.Test;
import org.junit.jupiter.api.parallel.Execution;
import org.junit.jupiter.api.parallel.ExecutionMode;
import org.prlprg.AbstractGNURBasedTest;
import org.prlprg.bc.BCCompiler;
import org.prlprg.primitive.Logical;
import org.prlprg.rds.RDSWriter;
import org.prlprg.service.RshCompiler;
import org.prlprg.sexp.*;
import org.prlprg.util.Either;
import org.prlprg.util.Files;

@Execution(ExecutionMode.CONCURRENT)
public class BC2CCompilerTest extends AbstractGNURBasedTest {

<<<<<<< HEAD
  @Test
  public void testReturn() throws Exception {
    verify("42", assertReal(42.0));
  }

  @Test
  public void testSetVar() throws Exception {
    verify("x <- 42; x", assertReal(42.0));
  }

  @Test
  public void testSetVar2() throws Exception {
    verify("y <- 42; x <- y; x", assertReal(42.0));
  }

  @Test
  public void testAdd() throws Exception {
    verify("x <- 42; x + 21", assertReal(63.0));

    verify("x <- 42L; x + 21L", assertInt(63));

    verify("x <- 42L; x + 21", assertReal(63.0));

    verify("x <- 42; x + c(1, 2)", assertReal(43.0, 44.0));

    verify("x <- c(42, 43); x + c(1, 2)", assertReal(43.0, 45.0));

    //        verify("x <- 42L; x + c(1, 2)", assertReal(43.0, 44.0));
    //
    //        verify("x <- c(42, 43); x + c(1, 2)", assertReal(43.0, 45.0));
  }

  @Test
  public void testRealScalarArith() throws Exception {
    verify("x <- 42; x + 21", assertReal(63.0));
    verify("x <- 42; x - 21", assertReal(21.0));
    verify("x <- 42; x * 2", assertReal(84.0));
    verify("x <- 42; x / 2", assertReal(21.0));
    verify("x <- 42; x ^ 2", assertReal(1764.0));
  }

  @Test
  public void testIntScalarArith() throws Exception {
    verify("x <- 42L; x + 21L", assertInt(63));
    verify("x <- 42L; x - 21L", assertInt(21));
    verify("x <- 42L; x * 2L", assertInt(84));
    verify("x <- 42L; x / 2L", assertReal(21.0));
  }

  // TODO: do some property based testing including NA using R as an oracle

  @Test
  public void testArithBuiltins() throws Exception {
    verify("x <- 42; x %% 5", assertReal(2.0));
    verify("x <- 42; x %/% 5", assertReal(8.0));
  }

  @Test
  public void testMath1Builtins() throws Exception {
    verify("sqrt(4)", assertReal(2.0));
    verify("exp(0)", assertReal(1.0));
  }

  @Test
  public void testUnaryBuiltins() throws Exception {
    verify("x <- 42; +x", assertReal(42.0));
    verify("x <- 42; -x", assertReal(-42.0));
    verify("x <- -42; +x", assertReal(-42.0));
    verify("x <- -42; -x", assertReal(42.0));
    verify("x <- 42L; +x", assertInt(42));
    verify("x <- 42L; -x", assertInt(-42));
    verify("x <- -42L; +x", assertInt(-42));
    verify("x <- -42L; -x", assertInt(42));
    verify("x <- c(1, -2); -x", assertReal(-1.0, 2.0));
  }

  @Test
  public void testScalarCompare() throws Exception {
    verify("x <- 42; x < 100", assertLogical(TRUE));
    verify("x <- 42; x > 100", assertLogical(FALSE));
    verify("x <- 42; x <= 42", assertLogical(TRUE));
    verify("x <- 42; x >= 42", assertLogical(TRUE));
    verify("x <- 42; x == 42", assertLogical(TRUE));
    verify("x <- 42; x == 100", assertLogical(FALSE));
    verify("x <- 42; x != 42", assertLogical(FALSE));
    verify("x <- 42; x != 100", assertLogical(TRUE));
  }

  @Test
  public void testBooleanOperators() throws Exception {
    verify("x <- TRUE; y <- FALSE; x & y", assertLogical(FALSE));
    verify("x <- TRUE; y <- FALSE; x | y", assertLogical(TRUE));
    verify("x <- TRUE; !x", assertLogical(FALSE));
    verify("x <- 42; !!x", assertLogical(TRUE));
    verify(
        "x <- c(T,F,T,F); y <- c(T,T,F,F); x | y",
        (LglSXP v) ->
            assertArrayEquals(new Logical[] {TRUE, TRUE, TRUE, FALSE}, v.coerceTo(Logical.class)));
  }

  @Test
  public void testClosure() throws Exception {
    verify(
        """
=======
    @Test
    public void testReturn() throws Exception {
        verify("42", assertReal(42.0));
    }

    @Test
    public void testSetAndGetVar() throws Exception {
        verify("x <- 42; x", assertReal(42.0));
        verify("y <- 42; x <- y; x", assertReal(42.0));
    }

    @Test
    public void testAdd() throws Exception {
        verify("x <- 42; x + 21", assertReal(63.0));

        verify("x <- 42L; x + 21L", assertInt(63));

        verify("x <- 42L; x + 21", assertReal(63.0));

        verify("x <- 42; x + c(1, 2)", assertReal(43.0, 44.0));

        verify("x <- c(42, 43); x + c(1, 2)", assertReal(43.0, 45.0));

        verify("x <- 42L; x + c(1, 2)", assertReal(43.0, 44.0));

        verify("x <- c(42, 43); x + c(1, 2)", assertReal(43.0, 45.0));
    }

    @Test
    public void testRealScalarArith() throws Exception {
        verify("x <- 42; x + 21", assertReal(63.0));
        verify("x <- 42; x - 21", assertReal(21.0));
        verify("x <- 42; x * 2", assertReal(84.0));
        verify("x <- 42; x / 2", assertReal(21.0));
        verify("x <- 42; x ^ 2", assertReal(1764.0));
    }

    @Test
    public void testIntScalarArith() throws Exception {
        verify("x <- 42L; x + 21L", assertInt(63));
        verify("x <- 42L; x - 21L", assertInt(21));
        verify("x <- 42L; x * 2L", assertInt(84));
        verify("x <- 42L; x / 2L", assertReal(21.0));
    }

    // TODO: do some property based testing including NA using R as an oracle

    @Test
    public void testArithBuiltins() throws Exception {
        verify("x <- 42; x %% 5", assertReal(2.0));
        verify("x <- 42; x %/% 5", assertReal(8.0));
    }

    @Test
    public void testMath1Builtins() throws Exception {
        verify("sqrt(4)", assertReal(2.0));
        verify("exp(0)", assertReal(1.0));
    }

    @Test
    public void testUnaryBuiltins() throws Exception {
        verify("x <- 42; +x", assertReal(42.0));
        verify("x <- 42; -x", assertReal(-42.0));
        verify("x <- -42; +x", assertReal(-42.0));
        verify("x <- -42; -x", assertReal(42.0));
        verify("x <- 42L; +x", assertInt(42));
        verify("x <- 42L; -x", assertInt(-42));
        verify("x <- -42L; +x", assertInt(-42));
        verify("x <- -42L; -x", assertInt(42));
        verify("x <- c(1, -2); -x", assertReal(-1.0, 2.0));
    }

    @Test
    public void testScalarCompare() throws Exception {
        verify("x <- 42; x < 100", assertLogical(TRUE));
        verify("x <- 42; x > 100", assertLogical(FALSE));
        verify("x <- 42; x <= 42", assertLogical(TRUE));
        verify("x <- 42; x >= 42", assertLogical(TRUE));
        verify("x <- 42; x == 42", assertLogical(TRUE));
        verify("x <- 42; x == 100", assertLogical(FALSE));
        verify("x <- 42; x != 42", assertLogical(FALSE));
        verify("x <- 42; x != 100", assertLogical(TRUE));
    }

    @Test
    public void testBooleanOperators() throws Exception {
        verify("x <- TRUE; y <- FALSE; x & y", assertLogical(FALSE));
        verify("x <- TRUE; y <- FALSE; x | y", assertLogical(TRUE));
        verify("x <- TRUE; !x", assertLogical(FALSE));
        verify("x <- 42; !!x", assertLogical(TRUE));
        verify(
                "x <- c(T,F,T,F); y <- c(T,T,F,F); x | y",
                (LglSXP v) ->
                        assertArrayEquals(
                                new Logical[]{TRUE, TRUE, TRUE, FALSE},
                                v.coerceTo(Logical.class)));
    }

    @Test
    public void testClosure() throws Exception {
        verify(
                """
>>>>>>> 0f2dae02
                        y <- 21
                        f <- function (x) { x + y }
                        f(42)
                        """,
        assertReal(63.0));
  }

  @Test
  public void testNonBytecodeClosure() throws Exception {
    verify(
        """
                        f <- function (x) { if (x) { browser() }; 1 }
                        f(FALSE)
                        """,
        assertReal(1.0));
  }

  @Test
  public void testNestedClosures() throws Exception {
    verify(
        """
                        a <- 1
                        f <- function(z) {
                          c <- 2
                          g <- function(y) {
                            e <- 3
                            h <- function(x) {
                                a + c + e + x + y + z
                            }
                            h
                          }
                          g(20)
                        }
                        f(10)(30)
                        """,
        assertReal(66.0));
  }

  @Test
  public void testCall() throws Exception {
    verify(
        "timestamp()",
        (StrSXP v) -> {
          assertEquals(1, v.size());
          assertTrue(v.get(0).startsWith("##------"));
          assertTrue(v.get(0).endsWith("------##"));
        });
  }

  @Test
  public void testSumIn0Loop() throws Exception {
    verify(
        """
                        n <- 100
                        s <- 0
                        i <- 0
                        while (i < n) {
                          s <- s + i
                          i <- i + 1
                        }
                        s
                        """,
<<<<<<< HEAD
        assertReal(4950.0));
  }

  @Test
  public void testNA() throws Exception {
    verify("x <- TRUE;  y <- x; is.na(y)", assertLogical(FALSE));
    verify("x <- FALSE; y <- x; is.na(y)", assertLogical(FALSE));
    verify("x <- NA;    y <- x; is.na(y)", assertLogical(TRUE));
    verify("y <- NA_integer_; is.na(y)", assertLogical(TRUE));
  }

  @Test
  public void testPromise() throws Exception {
    verify("f <- function(x) x + 1;  y <- 2; f(y*2)", assertReal(5));
  }

  @Test
  public void testIfElse() throws Exception {
    verify("x <- 2; if (x == 1) 1 else if (x == 2) 2 else 3", assertReal(2.0));
  }

  private Consumer<SEXP> assertLogical(Logical... v) {
    return (SEXP s) -> {
      if (s instanceof LglSXP r) {
        assertEquals(v.length, r.size());
        for (int i = 0; i < v.length; i++) {
          assertEquals(v[i], r.get(i));
=======
                assertReal(4950.0));
    }

    @Test
    public void testNA() throws Exception {
        verify("x <- TRUE;  y <- x; is.na(y)", assertLogical(FALSE));
        verify("x <- FALSE; y <- x; is.na(y)", assertLogical(FALSE));
        verify("x <- NA;    y <- x; is.na(y)", assertLogical(TRUE));
        verify("y <- NA_integer_; is.na(y)", assertLogical(TRUE));
    }

    @Test
    public void testPromise() throws Exception {
        verify("f <- function(x) x + 1;  y <- 2; f(y*2)", assertReal(5));
    }

    @Test
    public void testIfElse() throws Exception {
        verify("x <- 1; if (x == 1) 1 else if (x == 2) 2 else 3", assertReal(1.0));
        verify("x <- 2; if (x == 1) 1 else if (x == 2) 2 else 3", assertReal(2.0));
        verify("x <- 3; if (x == 1) 1 else if (x == 2) 2 else 3", assertReal(3.0));
    }

    @Test
    public void testDollar() throws Exception {
        verify("x <- list(a=1, b=2); x$a", assertReal(1.0));
    }

    @Test
    public void testSubset() throws Exception {
        verify("x <- c(1, 2, 3); x[2]", assertReal(2.0));
        verify("x <- c(1, 2, 3); x[2L]", assertReal(2.0));
        verify("x <- c(1L, 2L, 3L); x[2L]", assertInt(2));
        verify("x <- list(1, 2, 3); x[3L]", SEXPs.vec(SEXPs.real(3)));
        verify("x <- list('a', 'b'); x[2]", SEXPs.vec(SEXPs.string("b")));
        // FIXME: better testing
        // verify("x <- data.frame(a=1, b=2, row.names=NULL); x['a']", SEXPs.vec(SEXPs.real(1)).withNames("a"));
    }

    @Test
    public void testSubset2() throws Exception {
        verify("x <- c(1, 2, 3); x[[2]]", assertReal(2.0));
        verify("x <- c(1, 2, 3); x[[2L]]", assertReal(2.0));
        verify("x <- c(1L, 2L, 3L); x[[2L]]", assertInt(2));
        verify("x <- list(1, 2, 3); x[[3L]]", assertReal(3.0));
        verify("x <- list('a', 'b'); x[[2]]", SEXPs.string("b"));
        verify("x <- data.frame(a=1, b=2, row.names=NULL); x[['a']]", SEXPs.real(1));
    }

    @Test
    public void testSubassign() throws Exception {
        verify("x <- c(1,2,3); x[1] <- 2; x", assertReal(2.0, 2.0, 3.0));
        verify("x <- list(1,2,3); x[[1]] <- x; x", assertReal(2.0, 2.0, 3.0));
    }

    @Test
    public void testGetIntBuiltin() throws Exception {
        verify("vector(length=2)", assertLogical(FALSE, FALSE));
    }

    private Consumer<SEXP> assertLogical(Logical... v) {
        return (SEXP s) -> {
            if (s instanceof LglSXP r) {
                assertEquals(v.length, r.size());
                for (int i = 0; i < v.length; i++) {
                    assertEquals(v[i], r.get(i));
                }
            } else {
                fail("Expected logical(" + Arrays.toString(v) + "), but got: " + s);
            }
        };
    }


    private Consumer<SEXP> assertInt(int... v) {
        return (SEXP s) -> {
            if (s instanceof IntSXP r) {
                assertEquals(v.length, r.size());
                for (int i = 0; i < v.length; i++) {
                    assertEquals(v[i], r.asInt(i));
                }
            } else {
                fail("Expected int (" + Arrays.toString(v) + "), but got: " + s);
            }
        };
    }

    private Consumer<SEXP> assertReal(double... v) {
        return (SEXP s) -> {
            if (s instanceof RealSXP r) {
                assertEquals(v.length, r.size());
                for (int i = 0; i < v.length; i++) {
                    assertEquals(v[i], r.asReal(i));
                }
            } else {
                fail("Expected real (" + Arrays.toString(v) + "), but got: " + s);
            }
        };
    }

    record TestArtifact<T extends SEXP>(Either<Exception, T> result, File tempDir) {
        public void destroy() throws IOException {
            Files.deleteRecursively(tempDir.toPath());
>>>>>>> 0f2dae02
        }
      } else {
        fail("Expected a scalar logical, but got: " + s);
      }
    };
  }

  private Consumer<SEXP> assertInt(int... v) {
    return (SEXP s) -> {
      if (s instanceof IntSXP r) {
        assertEquals(v.length, r.size());
        for (int i = 0; i < v.length; i++) {
          assertEquals(v[i], r.asInt(i));
        }
<<<<<<< HEAD
      } else {
        fail("Expected a scalar int, but got: " + s);
      }
    };
  }

  private Consumer<SEXP> assertReal(double... v) {
    return (SEXP s) -> {
      if (s instanceof RealSXP r) {
        assertEquals(v.length, r.size());
        for (int i = 0; i < v.length; i++) {
          assertEquals(v[i], r.asReal(i));
=======
    }

    <T extends SEXP> void verify(String code, SEXP expected) throws Exception {
        verify(code, (T v) -> assertEquals(expected, v));
    }

    <T extends SEXP> void verify(String code, Consumer<T> validator) throws Exception {
        TestArtifact<T> artifact = compileAndCall(code);
        try {
            if (artifact.result.isLeft()) {
                throw artifact.result.getLeft();
            } else {
                validator.accept(artifact.result.getRight());
                artifact.destroy();
            }
        } catch (Throwable e) {
            var makeFile = new File(artifact.tempDir, "Makefile");

            Files.copyURL(Objects.requireNonNull(getClass().getResource("Makefile")), makeFile.toPath());
            throw new RuntimeException(
                    "Test failed - compilation dir: " + artifact.tempDir.getAbsolutePath(), e);
>>>>>>> 0f2dae02
        }
      } else {
        fail("Expected a scalar real, but got: " + s);
      }
    };
  }

  record TestArtifact<T extends SEXP>(Either<Exception, T> result, File tempDir) {
    public void destroy() throws IOException {
      Files.deleteRecursively(tempDir.toPath());
    }
  }

  <T extends SEXP> TestArtifact<T> compileAndCall(String code) throws Exception {
    // this has to be the same as in the test/resources/.../Makefile
    var prefix = "test";

    var tempDir = Files.createTempDirectory("test-bc2cc").toFile();
    var cFile = new File(tempDir, prefix + ".c");
    var cpFile = new File(tempDir, prefix + ".RDS");
    var soFile = new File(tempDir, prefix + ".so");
    var rFile = new File(tempDir, prefix + ".R");

    Files.clearDirectory(tempDir.toPath());

    var funCode = "function() {" + code + "}";
    var closure = (CloSXP) R.eval(funCode);
    var ast2bc = new BCCompiler(closure, rsession);

    // FIXME: just for now as we do not support guards
    ast2bc.setOptimizationLevel(3);
    var bc =
        ast2bc
            .compile()
            .orElseThrow(() -> new RuntimeException("Compilation did not produce byte code"));

    try {
      var name = "f_" + (bc.hashCode() < 0 ? "n" + -bc.hashCode() : bc.hashCode());
      var bc2c = new BC2CCompiler(bc, name);
      var module = bc2c.finish();

      RDSWriter.writeFile(cpFile, module.constantPool());

      Files.writeString(cFile.toPath(), module.file().toString());

      RshCompiler.getInstance(0)
          .createBuilder(cFile.getPath(), soFile.getPath())
          .flag("-shared")
          .flag("-DRSH_TESTS")
          .compile();

      String testDriver =
          "dyn.load('%s')\n".formatted(soFile.getAbsolutePath())
              + "cp <- readRDS('%s')\n".formatted(cpFile.getAbsolutePath())
              + "env <- new.env()\n"
              + "parent.env(env) <- globalenv()\n"
              + "invisible(.Call('Rsh_initialize_runtime'))\n"
              + "res <- .Call('%s', env, cp)\n".formatted(module.topLevelFunName())
              + "dyn.unload('%s')\n".formatted(soFile.getAbsolutePath())
              + "res\n";

      Files.writeString(rFile.toPath(), testDriver);

      var res = R.eval("source('%s', local=F)$value".formatted(rFile.getAbsolutePath()));

      return new TestArtifact<>(Either.right((T) res), tempDir);
    } catch (Exception e) {
      return new TestArtifact<>(Either.left(e), tempDir);
    }
  }

  <T extends SEXP> void verify(String code, Consumer<T> validator) throws Exception {
    TestArtifact<T> artifact = compileAndCall(code);
    try {
      if (artifact.result.isLeft()) {
        throw artifact.result.getLeft();
      } else {
        validator.accept(artifact.result.getRight());
        artifact.destroy();
      }
    } catch (Throwable e) {
      var makeFile = new File(artifact.tempDir, "Makefile");

      Files.copyURL(Objects.requireNonNull(getClass().getResource("Makefile")), makeFile.toPath());
      throw new RuntimeException(
          "Test failed - compilation dir: " + artifact.tempDir.getAbsolutePath(), e);
    }
  }
}<|MERGE_RESOLUTION|>--- conflicted
+++ resolved
@@ -24,19 +24,14 @@
 @Execution(ExecutionMode.CONCURRENT)
 public class BC2CCompilerTest extends AbstractGNURBasedTest {
 
-<<<<<<< HEAD
   @Test
   public void testReturn() throws Exception {
     verify("42", assertReal(42.0));
   }
 
   @Test
-  public void testSetVar() throws Exception {
+  public void testSetAndGetVar() throws Exception {
     verify("x <- 42; x", assertReal(42.0));
-  }
-
-  @Test
-  public void testSetVar2() throws Exception {
     verify("y <- 42; x <- y; x", assertReal(42.0));
   }
 
@@ -52,9 +47,9 @@
 
     verify("x <- c(42, 43); x + c(1, 2)", assertReal(43.0, 45.0));
 
-    //        verify("x <- 42L; x + c(1, 2)", assertReal(43.0, 44.0));
-    //
-    //        verify("x <- c(42, 43); x + c(1, 2)", assertReal(43.0, 45.0));
+    verify("x <- 42L; x + c(1, 2)", assertReal(43.0, 44.0));
+
+    verify("x <- c(42, 43); x + c(1, 2)", assertReal(43.0, 45.0));
   }
 
   @Test
@@ -129,110 +124,6 @@
   public void testClosure() throws Exception {
     verify(
         """
-=======
-    @Test
-    public void testReturn() throws Exception {
-        verify("42", assertReal(42.0));
-    }
-
-    @Test
-    public void testSetAndGetVar() throws Exception {
-        verify("x <- 42; x", assertReal(42.0));
-        verify("y <- 42; x <- y; x", assertReal(42.0));
-    }
-
-    @Test
-    public void testAdd() throws Exception {
-        verify("x <- 42; x + 21", assertReal(63.0));
-
-        verify("x <- 42L; x + 21L", assertInt(63));
-
-        verify("x <- 42L; x + 21", assertReal(63.0));
-
-        verify("x <- 42; x + c(1, 2)", assertReal(43.0, 44.0));
-
-        verify("x <- c(42, 43); x + c(1, 2)", assertReal(43.0, 45.0));
-
-        verify("x <- 42L; x + c(1, 2)", assertReal(43.0, 44.0));
-
-        verify("x <- c(42, 43); x + c(1, 2)", assertReal(43.0, 45.0));
-    }
-
-    @Test
-    public void testRealScalarArith() throws Exception {
-        verify("x <- 42; x + 21", assertReal(63.0));
-        verify("x <- 42; x - 21", assertReal(21.0));
-        verify("x <- 42; x * 2", assertReal(84.0));
-        verify("x <- 42; x / 2", assertReal(21.0));
-        verify("x <- 42; x ^ 2", assertReal(1764.0));
-    }
-
-    @Test
-    public void testIntScalarArith() throws Exception {
-        verify("x <- 42L; x + 21L", assertInt(63));
-        verify("x <- 42L; x - 21L", assertInt(21));
-        verify("x <- 42L; x * 2L", assertInt(84));
-        verify("x <- 42L; x / 2L", assertReal(21.0));
-    }
-
-    // TODO: do some property based testing including NA using R as an oracle
-
-    @Test
-    public void testArithBuiltins() throws Exception {
-        verify("x <- 42; x %% 5", assertReal(2.0));
-        verify("x <- 42; x %/% 5", assertReal(8.0));
-    }
-
-    @Test
-    public void testMath1Builtins() throws Exception {
-        verify("sqrt(4)", assertReal(2.0));
-        verify("exp(0)", assertReal(1.0));
-    }
-
-    @Test
-    public void testUnaryBuiltins() throws Exception {
-        verify("x <- 42; +x", assertReal(42.0));
-        verify("x <- 42; -x", assertReal(-42.0));
-        verify("x <- -42; +x", assertReal(-42.0));
-        verify("x <- -42; -x", assertReal(42.0));
-        verify("x <- 42L; +x", assertInt(42));
-        verify("x <- 42L; -x", assertInt(-42));
-        verify("x <- -42L; +x", assertInt(-42));
-        verify("x <- -42L; -x", assertInt(42));
-        verify("x <- c(1, -2); -x", assertReal(-1.0, 2.0));
-    }
-
-    @Test
-    public void testScalarCompare() throws Exception {
-        verify("x <- 42; x < 100", assertLogical(TRUE));
-        verify("x <- 42; x > 100", assertLogical(FALSE));
-        verify("x <- 42; x <= 42", assertLogical(TRUE));
-        verify("x <- 42; x >= 42", assertLogical(TRUE));
-        verify("x <- 42; x == 42", assertLogical(TRUE));
-        verify("x <- 42; x == 100", assertLogical(FALSE));
-        verify("x <- 42; x != 42", assertLogical(FALSE));
-        verify("x <- 42; x != 100", assertLogical(TRUE));
-    }
-
-    @Test
-    public void testBooleanOperators() throws Exception {
-        verify("x <- TRUE; y <- FALSE; x & y", assertLogical(FALSE));
-        verify("x <- TRUE; y <- FALSE; x | y", assertLogical(TRUE));
-        verify("x <- TRUE; !x", assertLogical(FALSE));
-        verify("x <- 42; !!x", assertLogical(TRUE));
-        verify(
-                "x <- c(T,F,T,F); y <- c(T,T,F,F); x | y",
-                (LglSXP v) ->
-                        assertArrayEquals(
-                                new Logical[]{TRUE, TRUE, TRUE, FALSE},
-                                v.coerceTo(Logical.class)));
-    }
-
-    @Test
-    public void testClosure() throws Exception {
-        verify(
-                """
->>>>>>> 0f2dae02
                         y <- 21
                         f <- function (x) { x + y }
                         f(42)
@@ -295,7 +186,6 @@
                         }
                         s
                         """,
-<<<<<<< HEAD
         assertReal(4950.0));
   }
 
@@ -314,7 +204,47 @@
 
   @Test
   public void testIfElse() throws Exception {
+    verify("x <- 1; if (x == 1) 1 else if (x == 2) 2 else 3", assertReal(1.0));
     verify("x <- 2; if (x == 1) 1 else if (x == 2) 2 else 3", assertReal(2.0));
+    verify("x <- 3; if (x == 1) 1 else if (x == 2) 2 else 3", assertReal(3.0));
+  }
+
+  @Test
+  public void testDollar() throws Exception {
+    verify("x <- list(a=1, b=2); x$a", assertReal(1.0));
+  }
+
+  @Test
+  public void testSubset() throws Exception {
+    verify("x <- c(1, 2, 3); x[2]", assertReal(2.0));
+    verify("x <- c(1, 2, 3); x[2L]", assertReal(2.0));
+    verify("x <- c(1L, 2L, 3L); x[2L]", assertInt(2));
+    verify("x <- list(1, 2, 3); x[3L]", SEXPs.vec(SEXPs.real(3)));
+    verify("x <- list('a', 'b'); x[2]", SEXPs.vec(SEXPs.string("b")));
+    // FIXME: better testing
+    // verify("x <- data.frame(a=1, b=2, row.names=NULL); x['a']",
+    // SEXPs.vec(SEXPs.real(1)).withNames("a"));
+  }
+
+  @Test
+  public void testSubset2() throws Exception {
+    verify("x <- c(1, 2, 3); x[[2]]", assertReal(2.0));
+    verify("x <- c(1, 2, 3); x[[2L]]", assertReal(2.0));
+    verify("x <- c(1L, 2L, 3L); x[[2L]]", assertInt(2));
+    verify("x <- list(1, 2, 3); x[[3L]]", assertReal(3.0));
+    verify("x <- list('a', 'b'); x[[2]]", SEXPs.string("b"));
+    verify("x <- data.frame(a=1, b=2, row.names=NULL); x[['a']]", SEXPs.real(1));
+  }
+
+  @Test
+  public void testSubassign() throws Exception {
+    verify("x <- c(1,2,3); x[1] <- 2; x", assertReal(2.0, 2.0, 3.0));
+    verify("x <- list(1,2,3); x[[1]] <- x; x", assertReal(2.0, 2.0, 3.0));
+  }
+
+  @Test
+  public void testGetIntBuiltin() throws Exception {
+    verify("vector(length=2)", assertLogical(FALSE, FALSE));
   }
 
   private Consumer<SEXP> assertLogical(Logical... v) {
@@ -323,114 +253,9 @@
         assertEquals(v.length, r.size());
         for (int i = 0; i < v.length; i++) {
           assertEquals(v[i], r.get(i));
-=======
-                assertReal(4950.0));
-    }
-
-    @Test
-    public void testNA() throws Exception {
-        verify("x <- TRUE;  y <- x; is.na(y)", assertLogical(FALSE));
-        verify("x <- FALSE; y <- x; is.na(y)", assertLogical(FALSE));
-        verify("x <- NA;    y <- x; is.na(y)", assertLogical(TRUE));
-        verify("y <- NA_integer_; is.na(y)", assertLogical(TRUE));
-    }
-
-    @Test
-    public void testPromise() throws Exception {
-        verify("f <- function(x) x + 1;  y <- 2; f(y*2)", assertReal(5));
-    }
-
-    @Test
-    public void testIfElse() throws Exception {
-        verify("x <- 1; if (x == 1) 1 else if (x == 2) 2 else 3", assertReal(1.0));
-        verify("x <- 2; if (x == 1) 1 else if (x == 2) 2 else 3", assertReal(2.0));
-        verify("x <- 3; if (x == 1) 1 else if (x == 2) 2 else 3", assertReal(3.0));
-    }
-
-    @Test
-    public void testDollar() throws Exception {
-        verify("x <- list(a=1, b=2); x$a", assertReal(1.0));
-    }
-
-    @Test
-    public void testSubset() throws Exception {
-        verify("x <- c(1, 2, 3); x[2]", assertReal(2.0));
-        verify("x <- c(1, 2, 3); x[2L]", assertReal(2.0));
-        verify("x <- c(1L, 2L, 3L); x[2L]", assertInt(2));
-        verify("x <- list(1, 2, 3); x[3L]", SEXPs.vec(SEXPs.real(3)));
-        verify("x <- list('a', 'b'); x[2]", SEXPs.vec(SEXPs.string("b")));
-        // FIXME: better testing
-        // verify("x <- data.frame(a=1, b=2, row.names=NULL); x['a']", SEXPs.vec(SEXPs.real(1)).withNames("a"));
-    }
-
-    @Test
-    public void testSubset2() throws Exception {
-        verify("x <- c(1, 2, 3); x[[2]]", assertReal(2.0));
-        verify("x <- c(1, 2, 3); x[[2L]]", assertReal(2.0));
-        verify("x <- c(1L, 2L, 3L); x[[2L]]", assertInt(2));
-        verify("x <- list(1, 2, 3); x[[3L]]", assertReal(3.0));
-        verify("x <- list('a', 'b'); x[[2]]", SEXPs.string("b"));
-        verify("x <- data.frame(a=1, b=2, row.names=NULL); x[['a']]", SEXPs.real(1));
-    }
-
-    @Test
-    public void testSubassign() throws Exception {
-        verify("x <- c(1,2,3); x[1] <- 2; x", assertReal(2.0, 2.0, 3.0));
-        verify("x <- list(1,2,3); x[[1]] <- x; x", assertReal(2.0, 2.0, 3.0));
-    }
-
-    @Test
-    public void testGetIntBuiltin() throws Exception {
-        verify("vector(length=2)", assertLogical(FALSE, FALSE));
-    }
-
-    private Consumer<SEXP> assertLogical(Logical... v) {
-        return (SEXP s) -> {
-            if (s instanceof LglSXP r) {
-                assertEquals(v.length, r.size());
-                for (int i = 0; i < v.length; i++) {
-                    assertEquals(v[i], r.get(i));
-                }
-            } else {
-                fail("Expected logical(" + Arrays.toString(v) + "), but got: " + s);
-            }
-        };
-    }
-
-
-    private Consumer<SEXP> assertInt(int... v) {
-        return (SEXP s) -> {
-            if (s instanceof IntSXP r) {
-                assertEquals(v.length, r.size());
-                for (int i = 0; i < v.length; i++) {
-                    assertEquals(v[i], r.asInt(i));
-                }
-            } else {
-                fail("Expected int (" + Arrays.toString(v) + "), but got: " + s);
-            }
-        };
-    }
-
-    private Consumer<SEXP> assertReal(double... v) {
-        return (SEXP s) -> {
-            if (s instanceof RealSXP r) {
-                assertEquals(v.length, r.size());
-                for (int i = 0; i < v.length; i++) {
-                    assertEquals(v[i], r.asReal(i));
-                }
-            } else {
-                fail("Expected real (" + Arrays.toString(v) + "), but got: " + s);
-            }
-        };
-    }
-
-    record TestArtifact<T extends SEXP>(Either<Exception, T> result, File tempDir) {
-        public void destroy() throws IOException {
-            Files.deleteRecursively(tempDir.toPath());
->>>>>>> 0f2dae02
         }
       } else {
-        fail("Expected a scalar logical, but got: " + s);
+        fail("Expected logical(" + Arrays.toString(v) + "), but got: " + s);
       }
     };
   }
@@ -442,9 +267,8 @@
         for (int i = 0; i < v.length; i++) {
           assertEquals(v[i], r.asInt(i));
         }
-<<<<<<< HEAD
       } else {
-        fail("Expected a scalar int, but got: " + s);
+        fail("Expected int (" + Arrays.toString(v) + "), but got: " + s);
       }
     };
   }
@@ -455,32 +279,9 @@
         assertEquals(v.length, r.size());
         for (int i = 0; i < v.length; i++) {
           assertEquals(v[i], r.asReal(i));
-=======
-    }
-
-    <T extends SEXP> void verify(String code, SEXP expected) throws Exception {
-        verify(code, (T v) -> assertEquals(expected, v));
-    }
-
-    <T extends SEXP> void verify(String code, Consumer<T> validator) throws Exception {
-        TestArtifact<T> artifact = compileAndCall(code);
-        try {
-            if (artifact.result.isLeft()) {
-                throw artifact.result.getLeft();
-            } else {
-                validator.accept(artifact.result.getRight());
-                artifact.destroy();
-            }
-        } catch (Throwable e) {
-            var makeFile = new File(artifact.tempDir, "Makefile");
-
-            Files.copyURL(Objects.requireNonNull(getClass().getResource("Makefile")), makeFile.toPath());
-            throw new RuntimeException(
-                    "Test failed - compilation dir: " + artifact.tempDir.getAbsolutePath(), e);
->>>>>>> 0f2dae02
         }
       } else {
-        fail("Expected a scalar real, but got: " + s);
+        fail("Expected real (" + Arrays.toString(v) + "), but got: " + s);
       }
     };
   }
@@ -547,6 +348,10 @@
     } catch (Exception e) {
       return new TestArtifact<>(Either.left(e), tempDir);
     }
+  }
+
+  <T extends SEXP> void verify(String code, SEXP expected) throws Exception {
+    verify(code, (T v) -> assertEquals(expected, v));
   }
 
   <T extends SEXP> void verify(String code, Consumer<T> validator) throws Exception {
