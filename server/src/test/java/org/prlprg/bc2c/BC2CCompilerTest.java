--- conflicted
+++ resolved
@@ -653,15 +653,8 @@
   @Test
   public void testAdhoc(BC2CSnapshot snapshot) {
     snapshot.setClean(false);
-<<<<<<< HEAD
-    snapshot.verify(
-        """
-        execute <- function(n=1000000) {
-          x <- 1:n
-          f <- function(x) x + 1.5
-          lapply(x, f)
-=======
-    snapshot.verify("""
+    snapshot.verify(
+        """
 lim <- 2
 iter <- 50
 
@@ -673,7 +666,7 @@
     y = 0
 
     while (y < size) {
-      ci = (2.0 * y / size) - 1.0 
+      ci = (2.0 * y / size) - 1.0
       x = 0
 
       while (x < size) {
@@ -682,7 +675,7 @@
         zi   = 0.0
         zizi = 0.0
         cr = (2.0 * x / size) - 1.5
-        
+
         z = 0
         notDone = TRUE
         escape = 0
@@ -699,7 +692,6 @@
             escape  = 1
           }
           z = z + 1
->>>>>>> 22aeb676
         }
 
         byteAcc = bitwShiftL(byteAcc, 1) + escape
