--- conflicted
+++ resolved
@@ -667,10 +667,7 @@
     var len = in.readInt();
     // charset should never be null for strings
     var charset = requireNonNull(flags.getLevels().encoding());
-<<<<<<< HEAD
-=======
     var data = in.readString(len, charset);
->>>>>>> 37e47370
 
     return data;
   }
