--- conflicted
+++ resolved
@@ -18,6 +18,11 @@
   }
 
   @Override
+  public int size() {
+    return bindings.size();
+  }
+
+  @Override
   public void setParent(StaticEnvSXP parent) {
     if (parent instanceof EmptyEnvSXP e) {
       assert e == EmptyEnvSXP.INSTANCE;
@@ -31,18 +36,7 @@
   }
 
   @Override
-<<<<<<< HEAD
-  public int size() {
-    return bindings.size();
-  }
-
-  @Override
-  public String toString() {
-    // TODO: add some link to the R session?
-    return "<environment: base>";
-=======
   public EnvType envType() {
     return EnvType.BASE;
->>>>>>> 86f4a789
   }
 }