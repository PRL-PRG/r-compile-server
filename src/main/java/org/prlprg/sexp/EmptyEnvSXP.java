--- conflicted
+++ resolved
@@ -4,7 +4,6 @@
 import java.util.Optional;
 import java.util.Set;
 import org.jetbrains.annotations.UnmodifiableView;
-import org.prlprg.parseprint.Printer;
 import org.prlprg.util.Pair;
 
 public final class EmptyEnvSXP implements StaticEnvSXP {
@@ -63,20 +62,12 @@
   }
 
   @Override
-<<<<<<< HEAD
-=======
-  public int size() {
-    return 0;
-  }
-
-  @Override
   public EnvType envType() {
     return EnvType.EMPTY;
   }
 
   @Override
->>>>>>> 86f4a789
   public String toString() {
-    return Printer.toString(this);
+    return "<environment: R_EmptyEnv>";
   }
 }