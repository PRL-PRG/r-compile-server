--- conflicted
+++ resolved
@@ -20,26 +20,6 @@
  */
 public sealed interface ListSXP extends ListOrVectorSXP<TaggedElem>, LangOrListSXP
     permits NilSXP, ListSXPImpl {
-<<<<<<< HEAD
-=======
-  /**
-   * Flatten {@code src} while adding its elements to {@code target}. Ex:
-   *
-   * <pre>
-   *   b = []; flatten([1, [2, 3], 4], b) ==> b = [1, 2, 3, 4]
-   * </pre>
-   */
-  static void flatten(ListSXP src, ImmutableList.Builder<TaggedElem> target) {
-    for (var i : src) {
-      if (i.value() instanceof ListSXP lst) {
-        flatten(lst, target);
-      } else {
-        target.add(i);
-      }
-    }
-  }
-
->>>>>>> 37e47370
   @Override
   ListSXP withAttributes(Attributes attributes);
 
