--- conflicted
+++ resolved
@@ -153,11 +153,6 @@
     return clazz.isInstance(this) ? Optional.of(clazz.cast(this)) : Optional.empty();
   }
 
-<<<<<<< HEAD
-  default boolean isObject() {
-    return attributes() != null && Objects.requireNonNull(attributes()).containsKey("class");
-  }
-=======
   // region serialization and deserialization
   @ParseMethod
   private static SEXP parse(Parser p, HasSEXPParseContext h) {
@@ -182,5 +177,8 @@
   // `toString` is overridden in every subclass to call `Printer.toString(this)`.
 
   // endregion serialization and deserialization
->>>>>>> 86f4a789
+
+  default boolean isObject() {
+    return attributes() != null && Objects.requireNonNull(attributes()).containsKey("class");
+  }
 }