--- conflicted
+++ resolved
@@ -1,11 +1,8 @@
 package org.prlprg.sexp;
 
 import com.google.common.collect.ImmutableList;
-<<<<<<< HEAD
-=======
 import com.google.common.collect.Iterators;
 import java.util.Iterator;
->>>>>>> 86301e03
 import java.util.Map;
 import javax.annotation.Nonnull;
 
@@ -27,8 +24,6 @@
   }
 
   @Override
-<<<<<<< HEAD
-=======
   public void setParent(EnvSXP parent) {
     this.parent = parent;
   }
@@ -49,7 +44,6 @@
   }
 
   @Override
->>>>>>> 86301e03
   public EnvType envType() {
     return EnvType.USER;
   }
@@ -65,20 +59,7 @@
     return attributes;
   }
 
-<<<<<<< HEAD
-  public ListSXP frame() {
-    return SEXPs.list(
-        bindings.entrySet().stream()
-            .map(e -> new TaggedElem(e.getKey(), e.getValue()))
-            .collect(ImmutableList.toImmutableList()));
-  }
-
-  @Override
-  public String toString() {
-    return "<environment: " + hashCode() + ">";
-=======
   public void setAttributes(Attributes attributes) {
     this.attributes = attributes;
->>>>>>> 86301e03
   }
 }