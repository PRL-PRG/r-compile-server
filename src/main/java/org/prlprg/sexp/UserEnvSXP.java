package org.prlprg.sexp;

<<<<<<< HEAD
import com.google.common.collect.ImmutableList;
import com.google.common.collect.Iterators;
import java.util.Iterator;
import javax.annotation.Nullable;

public final class UserEnvSXP extends AbstractEnvSXP implements EnvSXP, Iterable<TaggedElem> {
  private @Nullable Attributes attributes;
=======
import java.util.Map;
import javax.annotation.Nonnull;

/** An environment inside a closure or explicitly defined by the user. */
public final class UserEnvSXP extends AbstractEnvSXP implements EnvSXP {
  private Attributes attributes = Attributes.NONE;
>>>>>>> 86f4a789

  public UserEnvSXP() {
    this(EmptyEnvSXP.INSTANCE);
  }

  public UserEnvSXP(EnvSXP parent) {
    super(parent);
  }

<<<<<<< HEAD
  public Iterator<TaggedElem> iterator() {
    // We need to transform the entries to TaggedElem to avoid exposing the internal map.
    // This is not very efficient though.
    return Iterators.transform(
        bindings.entrySet().iterator(), e -> new TaggedElem(e.getKey(), e.getValue()));
  }

  public ListSXP frame() {
    return new ListSXPImpl(
        bindings.entrySet().stream()
            .map(e -> new TaggedElem(e.getKey(), e.getValue()))
            .collect(ImmutableList.toImmutableList()),
        Attributes.NONE);
=======
  public UserEnvSXP(EnvSXP parent, Map<String, SEXP> bindings) {
    this(parent);
    this.bindings.putAll(bindings);
  }

  @Override
  public void setParent(EnvSXP parent) {
    this.parent = parent;
>>>>>>> 86f4a789
  }

  @Override
  public EnvType envType() {
    return EnvType.USER;
  }

  @Override
  public UserEnvSXP withAttributes(Attributes attributes) {
    this.attributes = attributes;
    return this;
  }

  @Override
<<<<<<< HEAD
  public Attributes attributes() {
=======
  public @Nonnull Attributes attributes() {
>>>>>>> 86f4a789
    return attributes;
  }

  public void setParent(EnvSXP parent) {
    this.parent = parent;
  }

  public void setAttributes(Attributes attributes) {
    this.attributes = attributes;
  }
}<|MERGE_RESOLUTION|>--- conflicted
+++ resolved
@@ -1,21 +1,12 @@
 package org.prlprg.sexp;
 
-<<<<<<< HEAD
 import com.google.common.collect.ImmutableList;
-import com.google.common.collect.Iterators;
-import java.util.Iterator;
-import javax.annotation.Nullable;
-
-public final class UserEnvSXP extends AbstractEnvSXP implements EnvSXP, Iterable<TaggedElem> {
-  private @Nullable Attributes attributes;
-=======
 import java.util.Map;
 import javax.annotation.Nonnull;
 
 /** An environment inside a closure or explicitly defined by the user. */
 public final class UserEnvSXP extends AbstractEnvSXP implements EnvSXP {
   private Attributes attributes = Attributes.NONE;
->>>>>>> 86f4a789
 
   public UserEnvSXP() {
     this(EmptyEnvSXP.INSTANCE);
@@ -25,30 +16,9 @@
     super(parent);
   }
 
-<<<<<<< HEAD
-  public Iterator<TaggedElem> iterator() {
-    // We need to transform the entries to TaggedElem to avoid exposing the internal map.
-    // This is not very efficient though.
-    return Iterators.transform(
-        bindings.entrySet().iterator(), e -> new TaggedElem(e.getKey(), e.getValue()));
-  }
-
-  public ListSXP frame() {
-    return new ListSXPImpl(
-        bindings.entrySet().stream()
-            .map(e -> new TaggedElem(e.getKey(), e.getValue()))
-            .collect(ImmutableList.toImmutableList()),
-        Attributes.NONE);
-=======
   public UserEnvSXP(EnvSXP parent, Map<String, SEXP> bindings) {
     this(parent);
     this.bindings.putAll(bindings);
-  }
-
-  @Override
-  public void setParent(EnvSXP parent) {
-    this.parent = parent;
->>>>>>> 86f4a789
   }
 
   @Override
@@ -63,19 +33,19 @@
   }
 
   @Override
-<<<<<<< HEAD
-  public Attributes attributes() {
-=======
   public @Nonnull Attributes attributes() {
->>>>>>> 86f4a789
     return attributes;
   }
 
-  public void setParent(EnvSXP parent) {
-    this.parent = parent;
+  public ListSXP frame() {
+    return SEXPs.list(
+        bindings.entrySet().stream()
+            .map(e -> new TaggedElem(e.getKey(), e.getValue()))
+            .collect(ImmutableList.toImmutableList()));
   }
 
-  public void setAttributes(Attributes attributes) {
-    this.attributes = attributes;
+  @Override
+  public String toString() {
+    return "<environment: " + hashCode() + ">";
   }
 }