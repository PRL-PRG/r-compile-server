--- conflicted
+++ resolved
@@ -1,11 +1,8 @@
 package org.prlprg.sexp;
 
 import com.google.common.collect.ImmutableList;
-<<<<<<< HEAD
 import com.google.common.collect.Iterators;
 import java.util.Iterator;
-=======
->>>>>>> a4a9ad9a
 import java.util.Map;
 import javax.annotation.Nonnull;
 
@@ -27,7 +24,6 @@
   }
 
   @Override
-<<<<<<< HEAD
   public void setParent(EnvSXP parent) {
     this.parent = parent;
   }
@@ -39,17 +35,7 @@
         bindings.entrySet().iterator(), e -> new TaggedElem(e.getKey(), e.getValue()));
   }
 
-  public ListSXP frame() {
-    return new ListSXPImpl(
-        bindings.entrySet().stream()
-            .map(e -> new TaggedElem(e.getKey(), e.getValue()))
-            .collect(ImmutableList.toImmutableList()),
-        Attributes.NONE);
-  }
-
   @Override
-=======
->>>>>>> a4a9ad9a
   public EnvType envType() {
     return EnvType.USER;
   }
@@ -65,10 +51,10 @@
     return attributes;
   }
 
-<<<<<<< HEAD
   public void setAttributes(Attributes attributes) {
     this.attributes = attributes;
-=======
+  }
+
   public ListSXP frame() {
     return SEXPs.list(
         bindings.entrySet().stream()
@@ -79,6 +65,5 @@
   @Override
   public String toString() {
     return "<environment: " + hashCode() + ">";
->>>>>>> a4a9ad9a
   }
 }