package org.prlprg;

import com.google.common.collect.Streams;
import java.util.stream.Stream;
import org.junit.jupiter.api.Test;
import org.junit.jupiter.params.ParameterizedTest;
import org.junit.jupiter.params.provider.Arguments;
import org.junit.jupiter.params.provider.MethodSource;
import org.prlprg.bc.BCCompiler;
import org.prlprg.sexp.StrSXP;
import org.prlprg.util.Predicates;

/**
 * Shared base class for tests that run on various R closures.
 *
 * <p>The source code for the closures is shared between each subclass. The subclasses differ in
 * what the test from the source code (e.g. compiling to bytecode, compiling to IR, compiling to C,
 * interpreting, etc.). Subclasses can also have their own additional closures to test.
 */
public abstract class RClosureTests extends AbstractGNURBasedTest {
  @Test
  public void testEmptyList() throws Exception {
    testClosure(
        """
        function ()
        {
            function(other = list()) 1
        }
    """);
  }

  @Test
  public void testEmptyBlock() throws Exception {
    testClosure(
        """
        function() {}
    """);
  }

  @Test
  public void testSingleExpressionBlock() throws Exception {
    testClosure(
        """
        function() { 1 }
    """);
  }

  @Test
  public void testMultipleExpressionBlock() throws Exception {
    testClosure(
        """
        function() { 1; 2 }
    """);
  }

  @Test
  public void testIf() throws Exception {
    testClosure(
        """
        function(x) if (x) 1
    """);
  }

  @Test
  public void testIfElse() throws Exception {
    testClosure(
        """
        function(x) if (x) 1 else 2
    """);
  }

  @Test
  public void testFunctionInlining() throws Exception {
    testClosure(
        """
        function(x) function(y) 1
    """);
  }

  @Test
  public void testFunctionLeftParenInlining() throws Exception {
    testClosure(
        """
        function(x) (x)
    """);

    testClosure(
        """
        function(x) (...)
    """);
  }

  @Test
  public void builtinsInlining() throws Exception {
    // expecting a guard
    testClosure(
        """
      function() invisible(1)
    """,
        2);

    // no guard
    testClosure(
        """
      function() invisible(1)
    """,
        3);

    // guard and regular function call
    testClosure(
        """
      function(...) invisible(...)
    """,
        2);
  }

  @Test
  public void specialsInlining() throws Exception {
    testClosure(
        """
      function() rep(1, 10)
    """);
  }

  @Test
  public void inlineLocal() throws Exception {
    testClosure(
        """
      function(x) local(x)
    """);
  }

  @Test
  public void inlineReturn() throws Exception {
    testClosure(
        """
      function(x) return(x)
    """);
  }

  @Test
  public void inlineBuiltinsInternal() throws Exception {
    testClosure(
        """
      function(x) .Internal(inspect(x))
    """);

    testClosure(
        """
      function(x) .Internal(inspect2(x))
    """);
  }

  @Test
  public void inlineLogicalAnd() throws Exception {
    testClosure(
        """
      function(x, y) x && y
    """);

    testClosure(
        """
      function(x, y, z) x && y && z
    """);

    testClosure(
        """
      function(x, y) x && y && (x && y)
    """);
  }

  @Test
  public void inlineLogicalOr() throws Exception {
    testClosure(
        """
      function(x, y) x || y
    """);

    testClosure(
        """
      function(x, y, z) x || y || z
    """);

    testClosure(
        """
      function(x, y) x || y || (x || y)
    """);
  }

  @Test
  public void inlineLogicalAndOr() throws Exception {
    testClosure(
        """
      function(x, y) x && y || y
    """);

    testClosure(
        """
      function(x, y, z) x || y && z
    """);
  }

  @Test
  public void inlineRepeat() throws Exception {
    testClosure(
        """
      function(x) repeat(x)
    """);

    testClosure(
        """
      function(x, y) repeat({ if (x) break() else y })
    """);

    testClosure(
        """
      function(x, y) repeat({ if (x) next() else y })
    """);

    testClosure(
        """
      function(x, y=break()) repeat({ if (x) y else 1 })
    """);
  }

  @Test
  public void inlineWhile() throws Exception {
    testClosure(
        """
      function(x) while(x) 1
    """);

    testClosure(
        """
      function(x, y) while(x) { break() }
    """);

    testClosure(
        """
      function(x, y) while(x) { if (y) break() else 1 }
    """);
  }

  @Test
  public void inlineFor() throws Exception {
    testClosure(
        """
      function(x) for (i in x) 1
    """);

    testClosure(
        """
      function(x) for (i in x) if (i) break() else 1
    """);
  }

  @Test
  public void inlineArithmetics() throws Exception {
    testClosure(
        """
      function(x, y) x + y
    """);

    testClosure(
        """
      function(x, y) x - y
    """);

    testClosure(
        """
      function(x, y) {
        list(x + y - x + 10, -x + 1, +y)
      }
    """);

    testClosure(
        """
      function(x, y) {
        list(x * y / x * 10, exp(x) ^ 2, sqrt(exp(x)))
      }
    """);

    testClosure(
        """
      function(x, y) {
        list(log(x), log(x, y))
      }
    """);
  }

  @Test
  public void inlineMath1() throws Exception {
    testClosure(
        """
      function(x) {
        list(
          floor(x), ceiling(x), sign(x),
          expm1(x), log1p(x),
          cos(x), sin(x), tan(x), acos(x), asin(x), atan(x),
          cosh(x), sinh(x), tanh(x), acosh(x), asinh(x), atanh(x),
          lgamma(x), gamma(x), digamma(x), trigamma(x),
          cospi(x), sinpi(x), tanpi(x)
        )
      }
    """);
  }

  @Test
  public void inlineLogical() throws Exception {
    testClosure(
        """
      function(x, y) {
          list(
            x == y, x != y, x < y, x <= y, x > y, x >= y, x & y, x | y, !x
          )
      }
    """);
  }

  @Test
  public void inlineDollar() throws Exception {
    testClosure(
        """
      # xs <- list(a=1, b=list(c=2))
      function(xs) {
          xs$a
          xs$"a"
          xs$b$c
          xs$"b"$c
          xs$"b"$"c"
      }
    """);
  }

  @Test
  public void inlineIsXYZ() throws Exception {
    testClosure(
        """
      function(x) {
        list(
          is.character(x),
          is.complex(x),
          is.double(x),
          is.integer(x),
          is.logical(x),
          is.name(x),
          is.null(x),
          is.object(x),
          is.symbol(x)
        )
      }
    """);
  }

  @Test
  public void inlineDotCall() throws Exception {
    testClosure(
        """
      function(x) {
        .Call("bar")
        .Call("foo", x, 1, TRUE)
      }
    """);
  }

  @Test
  public void inlineIntGeneratingSequences() throws Exception {
    testClosure(
        """
      function(x, xs) {
        list(x:100, seq_along(xs), seq_len(x))
      }
    """);
  }

  @Test
  public void multiColon() throws Exception {
    testClosure(
        """
      function() {
        list(compiler::cmpfun, compiler:::makeCenv)
      }
    """);
  }

  @Test
  public void inlineSwitch() throws Exception {
    testClosure(
        """
      function(x) {
        if (switch(x, 1, 2, g(3))) {
          if (y) 4 else 5
        }
      }
    """);
  }

  @Test
  public void inlineAssign1() throws Exception {
    testClosure(
        """
      function() {
        x <- 1
      }
    """);

    testClosure(
        """
      function() {
        y <<- 2
      }
    """);

    testClosure(
        """
      function() {
        a::b <- 1
        a:::b <- 3
        a:::b <<- 3
      }
    """);
  }

  @Test
  public void inlineAssign2() throws Exception {
    testClosure(
        """
      function() {
        f(x) <- 1
      }
    """);

    testClosure(
        """
      function() {
        pkg::f(x) <- 1
      }
    """);
  }

  @Test
  public void inlineAssign3() throws Exception {
    testClosure(
        """
      function() {
        f(g(h(x, k), j), i) <- v
      }
    """);
  }

  @Test
  public void inlineDollarAssign() throws Exception {
    testClosure(
        """
      function() {
       x$y <- 1
       x$"z" <- 2
       a::b$c <- 3
      }
    """);
  }

  @Test
  public void inlineSquareAssign1() throws Exception {
    testClosure(
        """
      function() {
        x[y == 1] <- 1
        x[[y == 1]] <- 1
      }
    """);
  }

  @Test
  public void inlineSquareAssign2() throws Exception {
    testClosure(
        """
      function() {
        x[y == 1, z == 2] <- 1
        x[[y == 1, z == 2]] <- 1
      }
    """);
  }

  @Test
  public void inlineSquareAssign3() throws Exception {
    testClosure(
        """
      function() {
        x[y == 1, ] <- 1
        x[[y == 1, ]] <- 1
      }
    """);
  }

  @Test
  public void inlineSquareAssign4() throws Exception {
    testClosure(
        """
      function() {
        x$y[-c(1,2)] <- 1
      }
    """);
  }

  @Test
  public void inlineSquareSubset1() throws Exception {
    testClosure(
        """
      function() {
        x[y == 1]
        x[[y == 1]]
      }
    """);
  }

  @Test
  public void inlineSquareSubset2() throws Exception {
    testClosure(
        """
      function() {
        x[y == 1, z == 2]
        x[[y == 1, z == 2]]
      }
    """);
  }

  @Test
  public void inlineSquareSubset3() throws Exception {
    testClosure(
        """
      function() {
        x[y == 1,]
        x[[y == 1,]]
      }
    """);
  }

  @Test
  public void inlineSquareSubset4() throws Exception {
    testClosure(
        """
      function() {
        x[a=1,]
        x[[a=1,]]
      }
    """);
  }

  @Test
  public void inlineSlotAssign() throws Exception {
    testClosure(
        """
      function() {
        setClass("A", slots = list(x = "numeric"))
        a <- new("A", x = 42)
        a@x <- 43
      }
    """);
  }

  @Test
  public void inlineIdentical() throws Exception {
    testClosure(
        """
      function(x) {
        identical(unzip, "internal")
      }
    """);
  }

  @Test
  public void constantFoldingC() throws Exception {
    // no constant folding - c is resolved from baseenv()
    testClosure(
        """
        function () {
           c("%Y-%m-%d", "%d-%m-%Y", "%m-%d-%Y")
        }
        """);

    // constant folding - optlevel 3
    testClosure(
        """
            function () {
               c("%Y-%m-%d", "%d-%m-%Y", "%m-%d-%Y")
            }
            """,
        3);
  }

  @Test
  public void constantFoldMul() throws Exception {
    testClosure(
        """
      function() {
        2 * 3 * 4
      }
    """);
  }

  @ParameterizedTest
  @MethodSource("stdlibFunctionsList")
  public void stdlibFunctions(String name) throws Exception {
    testClosure(name);
  }

  private Stream<Arguments> stdlibFunctionsList() {
    StrSXP base =
        (StrSXP)
            R.eval(
                """
              list_functions <- function(name) {
                  namespace <- getNamespace(name)
                  p <- function(x) {
                    f <- get(x, envir=namespace)
                    is.function(f) && identical(environment(f), namespace)
                  }
                  Filter(p, ls(namespace, all.names = TRUE))
              }

              pkgs <- c("base", "tools", "utils", "graphics", "methods", "stats")
              funs <- sapply(pkgs, function(x) paste0(x, ":::`", list_functions(x), "`"))
              do.call(c, funs)
              """);

    return Streams.stream(base.iterator())
        .filter(Predicates.random(stdlibTestsRatio()))
        .map(Arguments::of);
  }

  /**
   * The ratio of closures in the standard library that are tested (via {@link #testClosure(String,
   * int)}).
   *
   * <p>By default this is 1. In particular, it's usually overridden to specify a lower value when
   * {@link TestConfig#FAST_TESTS} is set.
   */
  protected double stdlibTestsRatio() {
    return 1;
  }

<<<<<<< HEAD
  protected void testClosure(String closure) throws Exception {
    testClosure(closure, Compiler.DEFAULT_OPTIMIZATION_LEVEL);
=======
  protected void testClosure(String closure) {
    testClosure(closure, BCCompiler.DEFAULT_OPTIMIZATION_LEVEL);
>>>>>>> a4a9ad9a
  }

  protected abstract void testClosure(String closure, int optimizationLevel) throws Exception;
}<|MERGE_RESOLUTION|>--- conflicted
+++ resolved
@@ -19,7 +19,7 @@
  */
 public abstract class RClosureTests extends AbstractGNURBasedTest {
   @Test
-  public void testEmptyList() throws Exception {
+  public void testEmptyList() {
     testClosure(
         """
         function ()
@@ -30,7 +30,7 @@
   }
 
   @Test
-  public void testEmptyBlock() throws Exception {
+  public void testEmptyBlock() {
     testClosure(
         """
         function() {}
@@ -38,7 +38,7 @@
   }
 
   @Test
-  public void testSingleExpressionBlock() throws Exception {
+  public void testSingleExpressionBlock() {
     testClosure(
         """
         function() { 1 }
@@ -46,7 +46,7 @@
   }
 
   @Test
-  public void testMultipleExpressionBlock() throws Exception {
+  public void testMultipleExpressionBlock() {
     testClosure(
         """
         function() { 1; 2 }
@@ -54,7 +54,7 @@
   }
 
   @Test
-  public void testIf() throws Exception {
+  public void testIf() {
     testClosure(
         """
         function(x) if (x) 1
@@ -62,7 +62,7 @@
   }
 
   @Test
-  public void testIfElse() throws Exception {
+  public void testIfElse() {
     testClosure(
         """
         function(x) if (x) 1 else 2
@@ -70,7 +70,7 @@
   }
 
   @Test
-  public void testFunctionInlining() throws Exception {
+  public void testFunctionInlining() {
     testClosure(
         """
         function(x) function(y) 1
@@ -78,7 +78,7 @@
   }
 
   @Test
-  public void testFunctionLeftParenInlining() throws Exception {
+  public void testFunctionLeftParenInlining() {
     testClosure(
         """
         function(x) (x)
@@ -91,7 +91,7 @@
   }
 
   @Test
-  public void builtinsInlining() throws Exception {
+  public void builtinsInlining() {
     // expecting a guard
     testClosure(
         """
@@ -115,7 +115,7 @@
   }
 
   @Test
-  public void specialsInlining() throws Exception {
+  public void specialsInlining() {
     testClosure(
         """
       function() rep(1, 10)
@@ -123,7 +123,7 @@
   }
 
   @Test
-  public void inlineLocal() throws Exception {
+  public void inlineLocal() {
     testClosure(
         """
       function(x) local(x)
@@ -131,7 +131,7 @@
   }
 
   @Test
-  public void inlineReturn() throws Exception {
+  public void inlineReturn() {
     testClosure(
         """
       function(x) return(x)
@@ -139,7 +139,7 @@
   }
 
   @Test
-  public void inlineBuiltinsInternal() throws Exception {
+  public void inlineBuiltinsInternal() {
     testClosure(
         """
       function(x) .Internal(inspect(x))
@@ -152,7 +152,7 @@
   }
 
   @Test
-  public void inlineLogicalAnd() throws Exception {
+  public void inlineLogicalAnd() {
     testClosure(
         """
       function(x, y) x && y
@@ -170,7 +170,7 @@
   }
 
   @Test
-  public void inlineLogicalOr() throws Exception {
+  public void inlineLogicalOr() {
     testClosure(
         """
       function(x, y) x || y
@@ -188,7 +188,7 @@
   }
 
   @Test
-  public void inlineLogicalAndOr() throws Exception {
+  public void inlineLogicalAndOr() {
     testClosure(
         """
       function(x, y) x && y || y
@@ -201,7 +201,7 @@
   }
 
   @Test
-  public void inlineRepeat() throws Exception {
+  public void inlineRepeat() {
     testClosure(
         """
       function(x) repeat(x)
@@ -224,7 +224,7 @@
   }
 
   @Test
-  public void inlineWhile() throws Exception {
+  public void inlineWhile() {
     testClosure(
         """
       function(x) while(x) 1
@@ -242,7 +242,7 @@
   }
 
   @Test
-  public void inlineFor() throws Exception {
+  public void inlineFor() {
     testClosure(
         """
       function(x) for (i in x) 1
@@ -255,7 +255,7 @@
   }
 
   @Test
-  public void inlineArithmetics() throws Exception {
+  public void inlineArithmetics() {
     testClosure(
         """
       function(x, y) x + y
@@ -289,7 +289,7 @@
   }
 
   @Test
-  public void inlineMath1() throws Exception {
+  public void inlineMath1() {
     testClosure(
         """
       function(x) {
@@ -306,7 +306,7 @@
   }
 
   @Test
-  public void inlineLogical() throws Exception {
+  public void inlineLogical() {
     testClosure(
         """
       function(x, y) {
@@ -318,7 +318,7 @@
   }
 
   @Test
-  public void inlineDollar() throws Exception {
+  public void inlineDollar() {
     testClosure(
         """
       # xs <- list(a=1, b=list(c=2))
@@ -333,7 +333,7 @@
   }
 
   @Test
-  public void inlineIsXYZ() throws Exception {
+  public void inlineIsXYZ() {
     testClosure(
         """
       function(x) {
@@ -353,7 +353,7 @@
   }
 
   @Test
-  public void inlineDotCall() throws Exception {
+  public void inlineDotCall() {
     testClosure(
         """
       function(x) {
@@ -364,7 +364,7 @@
   }
 
   @Test
-  public void inlineIntGeneratingSequences() throws Exception {
+  public void inlineIntGeneratingSequences() {
     testClosure(
         """
       function(x, xs) {
@@ -374,7 +374,7 @@
   }
 
   @Test
-  public void multiColon() throws Exception {
+  public void multiColon() {
     testClosure(
         """
       function() {
@@ -384,7 +384,7 @@
   }
 
   @Test
-  public void inlineSwitch() throws Exception {
+  public void inlineSwitch() {
     testClosure(
         """
       function(x) {
@@ -396,7 +396,7 @@
   }
 
   @Test
-  public void inlineAssign1() throws Exception {
+  public void inlineAssign1() {
     testClosure(
         """
       function() {
@@ -422,7 +422,7 @@
   }
 
   @Test
-  public void inlineAssign2() throws Exception {
+  public void inlineAssign2() {
     testClosure(
         """
       function() {
@@ -439,7 +439,7 @@
   }
 
   @Test
-  public void inlineAssign3() throws Exception {
+  public void inlineAssign3() {
     testClosure(
         """
       function() {
@@ -449,7 +449,7 @@
   }
 
   @Test
-  public void inlineDollarAssign() throws Exception {
+  public void inlineDollarAssign() {
     testClosure(
         """
       function() {
@@ -461,7 +461,7 @@
   }
 
   @Test
-  public void inlineSquareAssign1() throws Exception {
+  public void inlineSquareAssign1() {
     testClosure(
         """
       function() {
@@ -472,7 +472,7 @@
   }
 
   @Test
-  public void inlineSquareAssign2() throws Exception {
+  public void inlineSquareAssign2() {
     testClosure(
         """
       function() {
@@ -483,7 +483,7 @@
   }
 
   @Test
-  public void inlineSquareAssign3() throws Exception {
+  public void inlineSquareAssign3() {
     testClosure(
         """
       function() {
@@ -494,7 +494,7 @@
   }
 
   @Test
-  public void inlineSquareAssign4() throws Exception {
+  public void inlineSquareAssign4() {
     testClosure(
         """
       function() {
@@ -504,7 +504,7 @@
   }
 
   @Test
-  public void inlineSquareSubset1() throws Exception {
+  public void inlineSquareSubset1() {
     testClosure(
         """
       function() {
@@ -515,7 +515,7 @@
   }
 
   @Test
-  public void inlineSquareSubset2() throws Exception {
+  public void inlineSquareSubset2() {
     testClosure(
         """
       function() {
@@ -526,7 +526,7 @@
   }
 
   @Test
-  public void inlineSquareSubset3() throws Exception {
+  public void inlineSquareSubset3() {
     testClosure(
         """
       function() {
@@ -537,7 +537,7 @@
   }
 
   @Test
-  public void inlineSquareSubset4() throws Exception {
+  public void inlineSquareSubset4() {
     testClosure(
         """
       function() {
@@ -548,7 +548,7 @@
   }
 
   @Test
-  public void inlineSlotAssign() throws Exception {
+  public void inlineSlotAssign() {
     testClosure(
         """
       function() {
@@ -560,7 +560,7 @@
   }
 
   @Test
-  public void inlineIdentical() throws Exception {
+  public void inlineIdentical() {
     testClosure(
         """
       function(x) {
@@ -570,7 +570,7 @@
   }
 
   @Test
-  public void constantFoldingC() throws Exception {
+  public void constantFoldingC() {
     // no constant folding - c is resolved from baseenv()
     testClosure(
         """
@@ -590,7 +590,7 @@
   }
 
   @Test
-  public void constantFoldMul() throws Exception {
+  public void constantFoldMul() {
     testClosure(
         """
       function() {
@@ -601,7 +601,7 @@
 
   @ParameterizedTest
   @MethodSource("stdlibFunctionsList")
-  public void stdlibFunctions(String name) throws Exception {
+  public void stdlibFunctions(String name) {
     testClosure(name);
   }
 
@@ -640,14 +640,9 @@
     return 1;
   }
 
-<<<<<<< HEAD
-  protected void testClosure(String closure) throws Exception {
-    testClosure(closure, Compiler.DEFAULT_OPTIMIZATION_LEVEL);
-=======
   protected void testClosure(String closure) {
     testClosure(closure, BCCompiler.DEFAULT_OPTIMIZATION_LEVEL);
->>>>>>> a4a9ad9a
-  }
-
-  protected abstract void testClosure(String closure, int optimizationLevel) throws Exception;
+  }
+
+  protected abstract void testClosure(String closure, int optimizationLevel);
 }