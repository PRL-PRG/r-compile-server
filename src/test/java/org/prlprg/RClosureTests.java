package org.prlprg;

import com.google.common.collect.Streams;
import java.util.stream.Stream;
import org.junit.jupiter.api.Test;
import org.junit.jupiter.params.ParameterizedTest;
import org.junit.jupiter.params.provider.Arguments;
import org.junit.jupiter.params.provider.MethodSource;
import org.prlprg.bc.BCCompiler;
import org.prlprg.sexp.StrSXP;
import org.prlprg.util.Predicates;

/**
 * Shared base class for tests that run on various R closures.
 *
 * <p>The source code for the closures is shared between each subclass. The subclasses differ in
 * what the test from the source code (e.g. compiling to bytecode, compiling to IR, compiling to C,
 * interpreting, etc.). Subclasses can also have their own additional closures to test.
 */
public abstract class RClosureTests extends AbstractGNURBasedTest {
  @Test
  public void testEmptyList() throws Exception {
    testClosure(
        """
        function ()
        {
            function(other = list()) 1
        }
    """);
  }

  @Test
  public void testEmptyBlock() throws Exception {
    testClosure(
        """
        function() {}
    """);
  }

  @Test
  public void testSingleExpressionBlock() throws Exception {
    testClosure(
        """
        function() { 1 }
    """);
  }

  @Test
  public void testMultipleExpressionBlock() throws Exception {
    testClosure(
        """
        function() { 1; 2 }
    """);
  }

  @Test
  public void testIf() throws Exception {
    testClosure(
        """
        function(x) if (x) 1
    """);
  }

  @Test
  public void testIfElse() throws Exception {
    testClosure(
        """
        function(x) if (x) 1 else 2
    """);
  }

  @Test
  public void testFunctionInlining() throws Exception {
    testClosure(
        """
        function(x) function(y) 1
    """);
  }

  @Test
  public void testFunctionLeftParenInlining() throws Exception {
    testClosure(
        """
        function(x) (x)
    """);

    testClosure(
        """
        function(x) (...)
    """);
  }

  @Test
  public void builtinsInlining() throws Exception {
    // expecting a guard
    testClosure(
        """
      function() invisible(1)
    """,
        2);

    // no guard
    testClosure(
        """
      function() invisible(1)
    """,
        3);

    // guard and regular function call
    testClosure(
        """
      function(...) invisible(...)
    """,
        2);
  }

  @Test
  public void specialsInlining() throws Exception {
    testClosure(
        """
      function() rep(1, 10)
    """);
  }

  @Test
  public void inlineLocal() throws Exception {
    testClosure(
        """
      function(x) local(x)
    """);
  }

  @Test
  public void inlineReturn() throws Exception {
    testClosure(
        """
      function(x) return(x)
    """);
  }

  @Test
  public void inlineBuiltinsInternal() throws Exception {
    testClosure(
        """
      function(x) .Internal(inspect(x))
    """);

    testClosure(
        """
      function(x) .Internal(inspect2(x))
    """);
  }

  @Test
  public void inlineLogicalAnd() throws Exception {
    testClosure(
        """
      function(x, y) x && y
    """);

    testClosure(
        """
      function(x, y, z) x && y && z
    """);

    testClosure(
        """
      function(x, y) x && y && (x && y)
    """);
  }

  @Test
  public void inlineLogicalOr() throws Exception {
    testClosure(
        """
      function(x, y) x || y
    """);

    testClosure(
        """
      function(x, y, z) x || y || z
    """);

    testClosure(
        """
      function(x, y) x || y || (x || y)
    """);
  }

  @Test
  public void inlineLogicalAndOr() throws Exception {
    testClosure(
        """
      function(x, y) x && y || y
    """);

    testClosure(
        """
      function(x, y, z) x || y && z
    """);
  }

  @Test
  public void inlineRepeat() throws Exception {
    testClosure(
        """
      function(x) repeat(x)
    """);

    testClosure(
        """
      function(x, y) repeat({ if (x) break() else y })
    """);

    testClosure(
        """
      function(x, y) repeat({ if (x) next() else y })
    """);

    testClosure(
        """
      function(x, y=break()) repeat({ if (x) y else 1 })
    """);
  }

  @Test
  public void inlineWhile() throws Exception {
    testClosure(
        """
      function(x) while(x) 1
    """);

    testClosure(
        """
      function(x, y) while(x) { break() }
    """);

    testClosure(
        """
      function(x, y) while(x) { if (y) break() else 1 }
    """);
  }

  @Test
  public void inlineFor() throws Exception {
    testClosure(
        """
      function(x) for (i in x) 1
    """);

    testClosure(
        """
      function(x) for (i in x) if (i) break() else 1
    """);
  }

  @Test
  public void inlineArithmetics() throws Exception {
    testClosure(
        """
      function(x, y) x + y
    """);

    testClosure(
        """
      function(x, y) x - y
    """);

    testClosure(
        """
      function(x, y) {
        list(x + y - x + 10, -x + 1, +y)
      }
    """);

    testClosure(
        """
      function(x, y) {
        list(x * y / x * 10, exp(x) ^ 2, sqrt(exp(x)))
      }
    """);

    testClosure(
        """
      function(x, y) {
        list(log(x), log(x, y))
      }
    """);
  }

  @Test
  public void inlineMath1() throws Exception {
    testClosure(
        """
      function(x) {
        list(
          floor(x), ceiling(x), sign(x),
          expm1(x), log1p(x),
          cos(x), sin(x), tan(x), acos(x), asin(x), atan(x),
          cosh(x), sinh(x), tanh(x), acosh(x), asinh(x), atanh(x),
          lgamma(x), gamma(x), digamma(x), trigamma(x),
          cospi(x), sinpi(x), tanpi(x)
        )
      }
    """);
  }

  @Test
  public void inlineLogical() throws Exception {
    testClosure(
        """
      function(x, y) {
          list(
            x == y, x != y, x < y, x <= y, x > y, x >= y, x & y, x | y, !x
          )
      }
    """);
  }

  @Test
  public void inlineDollar() throws Exception {
    testClosure(
        """
      # xs <- list(a=1, b=list(c=2))
      function(xs) {
          xs$a
          xs$"a"
          xs$b$c
          xs$"b"$c
          xs$"b"$"c"
      }
    """);
  }

  @Test
  public void inlineIsXYZ() throws Exception {
    testClosure(
        """
      function(x) {
        list(
          is.character(x),
          is.complex(x),
          is.double(x),
          is.integer(x),
          is.logical(x),
          is.name(x),
          is.null(x),
          is.object(x),
          is.symbol(x)
        )
      }
    """);
  }

  @Test
  public void inlineDotCall() throws Exception {
    testClosure(
        """
      function(x) {
        .Call("bar")
        .Call("foo", x, 1, TRUE)
      }
    """);
  }

  @Test
  public void inlineIntGeneratingSequences() throws Exception {
    testClosure(
        """
      function(x, xs) {
        list(x:100, seq_along(xs), seq_len(x))
      }
    """);
  }

  @Test
  public void multiColon() throws Exception {
    testClosure(
        """
      function() {
        list(compiler::cmpfun, compiler:::makeCenv)
      }
    """);
  }

  @Test
  public void inlineSwitch() throws Exception {
    testClosure(
        """
      function(x) {
        if (switch(x, 1, 2, g(3))) {
          if (y) 4 else 5
        }
      }
    """);
  }

  @Test
  public void inlineAssign1() throws Exception {
    testClosure(
        """
      function() {
        x <- 1
      }
    """);

    testClosure(
        """
      function() {
        y <<- 2
      }
    """);

    testClosure(
        """
      function() {
        a::b <- 1
        a:::b <- 3
        a:::b <<- 3
      }
    """);
  }

  @Test
  public void inlineAssign2() throws Exception {
    testClosure(
        """
      function() {
        f(x) <- 1
      }
    """);

    testClosure(
        """
      function() {
        pkg::f(x) <- 1
      }
    """);
  }

  @Test
  public void inlineAssign3() throws Exception {
    testClosure(
        """
      function() {
        f(g(h(x, k), j), i) <- v
      }
    """);
  }

  @Test
  public void inlineDollarAssign() throws Exception {
    testClosure(
        """
      function() {
       x$y <- 1
       x$"z" <- 2
       a::b$c <- 3
      }
    """);
  }

  @Test
  public void inlineSquareAssign1() throws Exception {
    testClosure(
        """
      function() {
        x[y == 1] <- 1
        x[[y == 1]] <- 1
      }
    """);
  }

  @Test
  public void inlineSquareAssign2() throws Exception {
    testClosure(
        """
      function() {
        x[y == 1, z == 2] <- 1
        x[[y == 1, z == 2]] <- 1
      }
    """);
  }

  @Test
  public void inlineSquareAssign3() throws Exception {
    testClosure(
        """
      function() {
        x[y == 1, ] <- 1
        x[[y == 1, ]] <- 1
      }
    """);
  }

  @Test
  public void inlineSquareAssign4() throws Exception {
    testClosure(
        """
      function() {
        x$y[-c(1,2)] <- 1
      }
    """);
  }

  @Test
  public void inlineSquareSubset1() throws Exception {
    testClosure(
        """
      function() {
        x[y == 1]
        x[[y == 1]]
      }
    """);
  }

  @Test
  public void inlineSquareSubset2() throws Exception {
    testClosure(
        """
      function() {
        x[y == 1, z == 2]
        x[[y == 1, z == 2]]
      }
    """);
  }

  @Test
  public void inlineSquareSubset3() throws Exception {
    testClosure(
        """
      function() {
        x[y == 1,]
        x[[y == 1,]]
      }
    """);
  }

  @Test
  public void inlineSquareSubset4() throws Exception {
    testClosure(
        """
      function() {
        x[a=1,]
        x[[a=1,]]
      }
    """);
  }

  @Test
  public void inlineSlotAssign() throws Exception {
    testClosure(
        """
      function() {
        setClass("A", slots = list(x = "numeric"))
        a <- new("A", x = 42)
        a@x <- 43
      }
    """);
  }

  @Test
  public void inlineIdentical() throws Exception {
    testClosure(
        """
      function(x) {
        identical(unzip, "internal")
      }
    """);
  }

  @Test
  public void constantFoldingC() throws Exception {
    // no constant folding - c is resolved from baseenv()
    testClosure(
        """
        function () {
           c("%Y-%m-%d", "%d-%m-%Y", "%m-%d-%Y")
        }
        """);

    // constant folding - optlevel 3
    testClosure(
        """
            function () {
               c("%Y-%m-%d", "%d-%m-%Y", "%m-%d-%Y")
            }
            """,
        3);
  }

  @Test
  public void constantFoldMul() throws Exception {
    testClosure(
        """
      function() {
        2 * 3 * 4
      }
    """);
  }

  @ParameterizedTest
  @MethodSource("stdlibFunctionsList")
  public void stdlibFunctions(String name) throws Exception {
    testClosure(name);
  }

  private Stream<Arguments> stdlibFunctionsList() {
    StrSXP base =
        (StrSXP)
            R.eval(
                """
              list_functions <- function(name) {
                  namespace <- getNamespace(name)
                  p <- function(x) {
                    f <- get(x, envir=namespace)
                    is.function(f) && identical(environment(f), namespace)
                  }
                  Filter(p, ls(namespace, all.names = TRUE))
              }

              pkgs <- c("base", "tools", "utils", "graphics", "methods", "stats")
              funs <- sapply(pkgs, function(x) paste0(x, ":::`", list_functions(x), "`"))
              do.call(c, funs)
              """);

    return Streams.stream(base.iterator())
        .filter(Predicates.random(stdlibTestsRatio()))
        .map(Arguments::of);
  }

  /**
   * The ratio of closures in the standard library that are tested (via {@link #testClosure(String,
   * int)}).
   *
   * <p>By default this is 1. In particular, it's usually overridden to specify a lower value when
   * {@link TestConfig#FAST_TESTS} is set.
   */
  protected double stdlibTestsRatio() {
    return 1;
  }

<<<<<<< HEAD
  protected void testClosure(String closure) {
    testClosure(closure, BCCompiler.DEFAULT_OPTIMIZATION_LEVEL);
=======
  protected void testClosure(String closure) throws Exception {
    testClosure(closure, Compiler.DEFAULT_OPTIMIZATION_LEVEL);
>>>>>>> 25912fe0
  }

  protected abstract void testClosure(String closure, int optimizationLevel) throws Exception;
}<|MERGE_RESOLUTION|>--- conflicted
+++ resolved
@@ -6,7 +6,6 @@
 import org.junit.jupiter.params.ParameterizedTest;
 import org.junit.jupiter.params.provider.Arguments;
 import org.junit.jupiter.params.provider.MethodSource;
-import org.prlprg.bc.BCCompiler;
 import org.prlprg.sexp.StrSXP;
 import org.prlprg.util.Predicates;
 
@@ -640,13 +639,8 @@
     return 1;
   }
 
-<<<<<<< HEAD
-  protected void testClosure(String closure) {
-    testClosure(closure, BCCompiler.DEFAULT_OPTIMIZATION_LEVEL);
-=======
   protected void testClosure(String closure) throws Exception {
     testClosure(closure, Compiler.DEFAULT_OPTIMIZATION_LEVEL);
->>>>>>> 25912fe0
   }
 
   protected abstract void testClosure(String closure, int optimizationLevel) throws Exception;
