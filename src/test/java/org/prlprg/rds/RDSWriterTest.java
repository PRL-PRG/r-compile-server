--- conflicted
+++ resolved
@@ -135,11 +135,7 @@
 
   @Test
   public void testLgls() throws Exception {
-<<<<<<< HEAD
-    var lgls = SEXPs.logical(new Logical[] {Logical.TRUE, Logical.FALSE, Logical.NA});
-=======
     var lgls = logical(Logical.TRUE, Logical.FALSE, Logical.NA);
->>>>>>> 25912fe0
     var output = new ByteArrayOutputStream();
 
     RDSWriter.writeStream(output, lgls);
@@ -194,14 +190,7 @@
 
   @Test
   public void testVec() throws Exception {
-<<<<<<< HEAD
-    var vec =
-        SEXPs.vec(
-            SEXPs.integer(1, 2, 3),
-            SEXPs.logical(new Logical[] {Logical.TRUE, Logical.FALSE, Logical.NA}));
-=======
     var vec = vec(integer(1, 2, 3), logical(Logical.TRUE, Logical.FALSE, Logical.NA));
->>>>>>> 25912fe0
     var output = new ByteArrayOutputStream();
 
     RDSWriter.writeStream(output, vec);
@@ -277,21 +266,11 @@
   @Test
   public void testEnv() throws Exception {
     var env = new UserEnvSXP();
-<<<<<<< HEAD
-    env.set("a", SEXPs.integer(1));
-    env.set("b", SEXPs.logical(Logical.TRUE));
-    env.set("c", SEXPs.real(3.14, 2.71));
-    env.set("d", SEXPs.string("foo", "bar"));
-    env =
-        env.withAttributes(
-            new Attributes.Builder().put("test", SEXPs.logical(Logical.TRUE)).build());
-=======
     env.set("a", integer(1));
     env.set("b", logical(Logical.TRUE));
     env.set("c", real(3.14, 2.71));
     env.set("d", string("foo", "bar"));
     env.setAttributes(new Attributes.Builder().put("test", logical(Logical.TRUE)).build());
->>>>>>> 25912fe0
 
     var output = new ByteArrayOutputStream();
 
@@ -393,13 +372,8 @@
                     lang(symbol("+"), list(lang(symbol("length"), list(symbol("x"))), symbol("x"))),
                     symbol("y"))),
             new BaseEnvSXP(new HashMap<>()));
-<<<<<<< HEAD
-    var bc = new BCCompiler(clo, rsession).compile().orElseThrow();
-    var compiled_clo = SEXPs.closure(clo.parameters(), SEXPs.bcode(bc), clo.env());
-=======
     var bc = new Compiler(clo, rsession).compile().orElseThrow();
     var compiled_clo = closure(clo.parameters(), bcode(bc), clo.env());
->>>>>>> 25912fe0
 
     var output = R.eval("input(x=c(1, 2))", compiled_clo);
 
