package org.prlprg.util;

import static java.lang.String.format;
import static org.prlprg.AppConfig.R_BIN;

import java.io.*;
import java.util.Arrays;
import java.util.UUID;
import java.util.concurrent.TimeUnit;
import javax.annotation.concurrent.NotThreadSafe;
import org.prlprg.RSession;
import org.prlprg.rds.RDSReader;
import org.prlprg.rds.RDSWriter;
import org.prlprg.sexp.SEXP;

@NotThreadSafe
public class GNUR implements AutoCloseable {
  private final RSession rsession;
  private final Process rprocess;
  private final PrintStream rin;
  private final BufferedReader rout;

  public GNUR(RSession rsession, Process rprocess) {
    this.rsession = rsession;
    this.rprocess = rprocess;
    this.rin = new PrintStream(rprocess.getOutputStream());
    this.rout = new BufferedReader(new InputStreamReader(rprocess.getInputStream()));
  }

  public void run(String code) {
    var requestId = UUID.randomUUID().toString();

    if (!rprocess.isAlive()) {
      throw new RuntimeException("R is not running");
    }

    rin.println(code);
    rin.printf("cat('%s\n')", requestId);
    rin.println();
    rin.flush();
    waitForCommand(requestId);
  }

  public SEXP eval(String source) {
    try {
      var sourceFile = File.createTempFile("RCS-test", ".R");
      var targetFile = File.createTempFile("RCS-test", ".rds");

      try (var w = new PrintWriter(sourceFile)) {
        w.println(source);
      }

      var code =
          format(
              "saveRDS(eval(parse(file='%s'), envir=new.env(parent=baseenv())), '%s', version=2, compress=FALSE)",
              sourceFile.getAbsoluteFile(), targetFile.getAbsoluteFile());

      run(code);

      var sxp = RDSReader.readFile(rsession, targetFile);

      assert (sourceFile.delete());
      assert (targetFile.delete());

      return sxp;
    } catch (Exception e) {
      throw new RuntimeException("Unable to eval R source", e);
    }
  }

  /**
   * Evaluate R source with input SEXP. The SEXP is passed from Java to the R world using RDS.
   *
   * @param source
   * @param input
   * @return
   */
  public SEXP eval(String source, SEXP input) {
    try {
      var inputFile = File.createTempFile("RCS-input", ".rds");
<<<<<<< HEAD
      RDSWriter.writeFile(rsession, inputFile, input);
=======
      RDSWriter.writeFile(inputFile, input);
>>>>>>> 37e47370
      String full_source = "input <- readRDS('" + inputFile.getAbsolutePath() + "')\n" + source;

      return eval(full_source);
    } catch (Exception e) {
      throw new RuntimeException("Unable to eval R source", e);
    }
  }

  private void waitForCommand(String requestId) {
    var output = new StringBuilder();
    try {
      while (true) {
        if (!rprocess.isAlive()) {
          throw new RuntimeException("R exited unexpectedly");
        }

        var line = rout.readLine();
        if (line == null) {
          throw new RuntimeException("R exited unexpectedly");
        }

        // FIXME: add some verbose flag

        if (line.equals(requestId)) {
          return;
        }

        output.append(line).append("\n");
      }
    } catch (Exception e) {
      int exit;
      try {
        exit = rprocess.waitFor();

        throw new RuntimeException(
            "R REPL died (status: " + exit + ") Output so far:\n " + output, e);

      } catch (InterruptedException ex) {
        throw new RuntimeException("Interrupted waiting for R process to finish dying", ex);
      }
    }
  }

  @Override
  public void close() {
    rprocess.destroy();
  }

  public static GNUR spawn(RSession session) {
    try {
      var versionProc = new ProcessBuilder(R_BIN, "--version").start();
      if (!versionProc.waitFor(10, TimeUnit.SECONDS)) {
        throw new RuntimeException("R (`" + R_BIN + " --version`) timed out");
      }
      String version;
      try (var versionReader = versionProc.inputReader()) {
        var versionStr = versionReader.readLine();
        if (versionStr == null || !versionStr.startsWith("R version ")) {
          throw new RuntimeException("R (`" + R_BIN + " --version`) returned unexpected output");
        }
        version = versionStr.substring("R version ".length()).split(" ", 2)[0];
      }
      if (!version.equals(session.version())) {
        throw new RuntimeException(
            "R version can't be used for compiler tests: expected version "
                + session.version()
                + " but found "
                + version
                + " (R_BIN = "
                + R_BIN
                + ")");
      }

      var proc =
          new ProcessBuilder(R_BIN, "--slave", "--vanilla").redirectErrorStream(true).start();
      return new GNUR(session, proc);
    } catch (IOException | SecurityException | UnsupportedOperationException e) {
      throw new RuntimeException("Unable to start R (R_BIN = " + R_BIN + ")", e);
    } catch (InterruptedException e) {
      throw new RuntimeException("Interrupted while running R (R_BIN = " + R_BIN + ")", e);
    }
  }

  public static void cmd(String cmd, String... args) throws IOException {
    var pb = new ProcessBuilder(R_BIN, "CMD", cmd);
    pb.command().addAll(Arrays.stream(args).toList());
    pb.redirectErrorStream(true);
    var proc = pb.start();

    // FIXME: refactor the code duplication
    var rout = new BufferedReader(new InputStreamReader(proc.getInputStream()));

    var output = new StringBuilder();
    try {
      while (proc.isAlive()) {
        var line = rout.readLine();
        if (line == null) {
          throw new RuntimeException("R exited unexpectedly");
        }

        output.append(line).append("\n");
      }
    } catch (Exception e) {
      int exit;
      try {
        exit = proc.waitFor();

        throw new RuntimeException(
            "R REPL died (status: " + exit + ") Output so far:\n " + output, e);

      } catch (InterruptedException ex) {
        throw new RuntimeException("Interrupted waiting for R process to finish dying", ex);
      }
    }

    if (proc.exitValue() != 0) {
      throw new RuntimeException(
          "R CMD " + cmd + " failed with exit code " + proc.exitValue() + ":\n" + output);
    }
  }
}<|MERGE_RESOLUTION|>--- conflicted
+++ resolved
@@ -78,11 +78,7 @@
   public SEXP eval(String source, SEXP input) {
     try {
       var inputFile = File.createTempFile("RCS-input", ".rds");
-<<<<<<< HEAD
-      RDSWriter.writeFile(rsession, inputFile, input);
-=======
       RDSWriter.writeFile(inputFile, input);
->>>>>>> 37e47370
       String full_source = "input <- readRDS('" + inputFile.getAbsolutePath() + "')\n" + source;
 
       return eval(full_source);
