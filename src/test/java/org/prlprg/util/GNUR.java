--- conflicted
+++ resolved
@@ -10,10 +10,7 @@
 import javax.annotation.concurrent.NotThreadSafe;
 import org.prlprg.rds.RDSReader;
 import org.prlprg.rds.RDSWriter;
-<<<<<<< HEAD
 import org.prlprg.session.RSession;
-=======
->>>>>>> a4a9ad9a
 import org.prlprg.sexp.SEXP;
 
 @NotThreadSafe
@@ -81,11 +78,7 @@
   public SEXP eval(String source, SEXP input) {
     try {
       var inputFile = File.createTempFile("RCS-input", ".rds");
-<<<<<<< HEAD
       RDSWriter.writeFile(inputFile, input);
-=======
-      RDSWriter.writeFile(rsession, inputFile, input);
->>>>>>> a4a9ad9a
       String full_source = "input <- readRDS('" + inputFile.getAbsolutePath() + "')\n" + source;
 
       return eval(full_source);
